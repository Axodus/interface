import { Trans } from '@lingui/macro'
import { Currency, CurrencyAmount, Token, TradeType } from '@uniswap/sdk-core'
import { Trade as V2Trade } from '@uniswap/v2-sdk'
import { Trade as V3Trade } from '@uniswap/v3-sdk'
import { NetworkAlert } from 'components/NetworkAlert/NetworkAlert'
import { AdvancedSwapDetails } from 'components/swap/AdvancedSwapDetails'
import UnsupportedCurrencyFooter from 'components/swap/UnsupportedCurrencyFooter'
import { MouseoverTooltip } from 'components/Tooltip'
import JSBI from 'jsbi'
import { useCallback, useContext, useEffect, useMemo, useState } from 'react'
import { ArrowDown, ArrowLeft, CheckCircle, HelpCircle, Info, ChevronUp } from 'react-feather'
import ReactGA from 'react-ga'
import { Link, RouteComponentProps } from 'react-router-dom'
import { Text } from 'rebass'
import styled, { ThemeContext } from 'styled-components/macro'
import AddressInputPanel from '../../components/AddressInputPanel'
import {
  ButtonConfirmed,
  ButtonError,
  ButtonGray,
  ButtonLight,
  ButtonPrimary,
  ButtonEmpty,
} from '../../components/Button'
import { GreyCard, OutlineCard } from '../../components/Card'
import { AutoColumn } from '../../components/Column'
import CurrencyInputPanel from '../../components/CurrencyInputPanel'
import CurrencyLogo from '../../components/CurrencyLogo'
import Loader from '../../components/Loader'
import Row, { AutoRow, RowFixed } from '../../components/Row'
import BetterTradeLink from '../../components/swap/BetterTradeLink'
import confirmPriceImpactWithoutFee from '../../components/swap/confirmPriceImpactWithoutFee'
import ConfirmSwapModal from '../../components/swap/ConfirmSwapModal'
import { ArrowWrapper, Dots, SwapCallbackError, Wrapper } from '../../components/swap/styleds'
import SwapHeader from '../../components/swap/SwapHeader'
import TradePrice from '../../components/swap/TradePrice'
import { SwitchLocaleLink } from '../../components/SwitchLocaleLink'
import TokenWarningModal from '../../components/TokenWarningModal'
import { useAllTokens, useCurrency } from '../../hooks/Tokens'
import { ApprovalState, useApproveCallbackFromTrade } from '../../hooks/useApproveCallback'
import useENSAddress from '../../hooks/useENSAddress'
import { useERC20PermitFromTrade, UseERC20PermitState } from '../../hooks/useERC20Permit'
import useIsArgentWallet from '../../hooks/useIsArgentWallet'
import { useIsSwapUnsupported } from '../../hooks/useIsSwapUnsupported'
import { useSwapCallback } from '../../hooks/useSwapCallback'
import useToggledVersion, { Version } from '../../hooks/useToggledVersion'
import { useUSDCValue } from '../../hooks/useUSDCPrice'
import useWrapCallback, { WrapType } from '../../hooks/useWrapCallback'
import { useActiveWeb3React } from '../../hooks/web3'
import { useWalletModalToggle } from '../../state/application/hooks'
import { Field } from '../../state/swap/actions'
import {
  useDefaultsFromURLSearch,
  useDerivedSwapInfo,
  useSwapActionHandlers,
  useSwapState,
} from '../../state/swap/hooks'
import { useExpertModeManager, useUserShowAdvancedSwapDetails } from '../../state/user/hooks'
import { HideSmall, LinkStyledButton, TYPE } from '../../theme'
import { computeFiatValuePriceImpact } from '../../utils/computeFiatValuePriceImpact'
import { getTradeVersion } from '../../utils/getTradeVersion'
import { isTradeBetter } from '../../utils/isTradeBetter'
import { maxAmountSpend } from '../../utils/maxAmountSpend'
import { warningSeverity } from '../../utils/prices'
import AppBody from '../AppBody'
import { V3TradeState } from 'hooks/useV3Trade'
import AutoRouterLabel from './RouterLabel'

const StyledInfo = styled(Info)`
  opacity: 0.4;
  color: ${({ theme }) => theme.text1};
  height: 16px;
  width: 16px;
  :hover {
    opacity: 0.8;
  }
`

const StyledChevron = styled(ChevronUp)`
  color: ${({ theme }) => theme.text2};
  height: 24px;
  width: 24px;
  :hover {
    opacity: 0.8;
  }
`

export default function Swap({ history }: RouteComponentProps) {
  const { account } = useActiveWeb3React()
  const loadedUrlParams = useDefaultsFromURLSearch()

  // token warning stuff
  const [loadedInputCurrency, loadedOutputCurrency] = [
    useCurrency(loadedUrlParams?.inputCurrencyId),
    useCurrency(loadedUrlParams?.outputCurrencyId),
  ]
  const [dismissTokenWarning, setDismissTokenWarning] = useState<boolean>(false)
  const urlLoadedTokens: Token[] = useMemo(
    () => [loadedInputCurrency, loadedOutputCurrency]?.filter((c): c is Token => c?.isToken ?? false) ?? [],
    [loadedInputCurrency, loadedOutputCurrency]
  )
  const handleConfirmTokenWarning = useCallback(() => {
    setDismissTokenWarning(true)
  }, [])

  // dismiss warning if all imported tokens are in active lists
  const defaultTokens = useAllTokens()
  const importTokensNotInDefault =
    urlLoadedTokens &&
    urlLoadedTokens.filter((token: Token) => {
      return !Boolean(token.address in defaultTokens)
    })

  const theme = useContext(ThemeContext)

  // toggle wallet when disconnected
  const toggleWalletModal = useWalletModalToggle()

  // for expert mode
  const [isExpertMode] = useExpertModeManager()

  // get version from the url
  const toggledVersion = useToggledVersion()

  // swap state
  const { independentField, typedValue, recipient } = useSwapState()
  const {
    v2Trade,
    v3TradeState: { trade: v3Trade, state: v3TradeState },
    toggledTrade: trade,
    allowedSlippage,
    currencyBalances,
    parsedAmount,
    currencies,
    inputError: swapInputError,
  } = useDerivedSwapInfo(toggledVersion)

  const {
    wrapType,
    execute: onWrap,
    inputError: wrapInputError,
  } = useWrapCallback(currencies[Field.INPUT], currencies[Field.OUTPUT], typedValue)
  const showWrap: boolean = wrapType !== WrapType.NOT_APPLICABLE
  const { address: recipientAddress } = useENSAddress(recipient)

  const parsedAmounts = useMemo(
    () =>
      showWrap
        ? {
            [Field.INPUT]: parsedAmount,
            [Field.OUTPUT]: parsedAmount,
          }
        : {
            [Field.INPUT]: independentField === Field.INPUT ? parsedAmount : trade?.inputAmount,
            [Field.OUTPUT]: independentField === Field.OUTPUT ? parsedAmount : trade?.outputAmount,
          },
    [independentField, parsedAmount, showWrap, trade]
  )

  const fiatValueInput = useUSDCValue(parsedAmounts[Field.INPUT])
  const fiatValueOutput = useUSDCValue(parsedAmounts[Field.OUTPUT])
  const priceImpact = computeFiatValuePriceImpact(fiatValueInput, fiatValueOutput)

  const { onSwitchTokens, onCurrencySelection, onUserInput, onChangeRecipient } = useSwapActionHandlers()
  const isValid = !swapInputError
  const dependentField: Field = independentField === Field.INPUT ? Field.OUTPUT : Field.INPUT

  const handleTypeInput = useCallback(
    (value: string) => {
      onUserInput(Field.INPUT, value)
    },
    [onUserInput]
  )
  const handleTypeOutput = useCallback(
    (value: string) => {
      onUserInput(Field.OUTPUT, value)
    },
    [onUserInput]
  )

  // reset if they close warning without tokens in params
  const handleDismissTokenWarning = useCallback(() => {
    setDismissTokenWarning(true)
    history.push('/swap/')
  }, [history])

  // modal and loading
  const [{ showConfirm, tradeToConfirm, swapErrorMessage, attemptingTxn, txHash }, setSwapState] = useState<{
    showConfirm: boolean
    tradeToConfirm: V2Trade<Currency, Currency, TradeType> | V3Trade<Currency, Currency, TradeType> | undefined
    attemptingTxn: boolean
    swapErrorMessage: string | undefined
    txHash: string | undefined
  }>({
    showConfirm: false,
    tradeToConfirm: undefined,
    attemptingTxn: false,
    swapErrorMessage: undefined,
    txHash: undefined,
  })

  // advanced swap details
  const [showAdvancedSwapDetails, setShowAdvancedSwapDetails] = useUserShowAdvancedSwapDetails()

  const formattedAmounts = {
    [independentField]: typedValue,
    [dependentField]: showWrap
      ? parsedAmounts[independentField]?.toExact() ?? ''
      : parsedAmounts[dependentField]?.toSignificant(6) ?? '',
  }

  const userHasSpecifiedInputOutput = Boolean(
    currencies[Field.INPUT] && currencies[Field.OUTPUT] && parsedAmounts[independentField]?.greaterThan(JSBI.BigInt(0))
  )
  const routeNotFound = toggledVersion === Version.v3 ? !v3Trade?.swaps : !trade?.route
  const isLoadingRoute = toggledVersion === Version.v3 && V3TradeState.LOADING === v3TradeState
  const isSyncingRoute = toggledVersion === Version.v3 && V3TradeState.SYNCING === v3TradeState

  // check whether the user has approved the router on the input token
  const [approvalState, approveCallback] = useApproveCallbackFromTrade(trade, allowedSlippage)
  const {
    state: signatureState,
    signatureData,
    gatherPermitSignature,
  } = useERC20PermitFromTrade(trade, allowedSlippage)

  const handleApprove = useCallback(async () => {
    if (signatureState === UseERC20PermitState.NOT_SIGNED && gatherPermitSignature) {
      try {
        await gatherPermitSignature()
      } catch (error) {
        // try to approve if gatherPermitSignature failed for any reason other than the user rejecting it
        if (error?.code !== 4001) {
          await approveCallback()
        }
      }
    } else {
      await approveCallback()
    }
  }, [approveCallback, gatherPermitSignature, signatureState])

  // check if user has gone through approval process, used to show two step buttons, reset on token change
  const [approvalSubmitted, setApprovalSubmitted] = useState<boolean>(false)

  // mark when a user has submitted an approval, reset onTokenSelection for input field
  useEffect(() => {
    if (approvalState === ApprovalState.PENDING) {
      setApprovalSubmitted(true)
    }
  }, [approvalState, approvalSubmitted])

  const maxInputAmount: CurrencyAmount<Currency> | undefined = maxAmountSpend(currencyBalances[Field.INPUT])
  const showMaxButton = Boolean(maxInputAmount?.greaterThan(0) && !parsedAmounts[Field.INPUT]?.equalTo(maxInputAmount))

  // the callback to execute the swap
  const { callback: swapCallback, error: swapCallbackError } = useSwapCallback(
    trade,
    allowedSlippage,
    recipient,
    signatureData
  )

  const handleSwap = useCallback(() => {
    if (!swapCallback) {
      return
    }
    if (priceImpact && !confirmPriceImpactWithoutFee(priceImpact)) {
      return
    }
    setSwapState({ attemptingTxn: true, tradeToConfirm, showConfirm, swapErrorMessage: undefined, txHash: undefined })
    swapCallback()
      .then((hash) => {
        setSwapState({ attemptingTxn: false, tradeToConfirm, showConfirm, swapErrorMessage: undefined, txHash: hash })
        ReactGA.event({
          category: 'Swap',
          action:
            recipient === null
              ? 'Swap w/o Send'
              : (recipientAddress ?? recipient) === account
              ? 'Swap w/o Send + recipient'
              : 'Swap w/ Send',
          label: [
            trade?.inputAmount?.currency?.symbol,
            trade?.outputAmount?.currency?.symbol,
            getTradeVersion(trade),
            'MH',
          ].join('/'),
        })
      })
      .catch((error) => {
        setSwapState({
          attemptingTxn: false,
          tradeToConfirm,
          showConfirm,
          swapErrorMessage: error.message,
          txHash: undefined,
        })
      })
  }, [swapCallback, priceImpact, tradeToConfirm, showConfirm, recipient, recipientAddress, account, trade])

  // errors
  const [showInverted, setShowInverted] = useState<boolean>(false)

  // warnings on the greater of fiat value price impact and execution price impact
  const priceImpactSeverity = useMemo(() => {
    const executionPriceImpact = trade?.priceImpact
    return warningSeverity(
      executionPriceImpact && priceImpact
        ? executionPriceImpact.greaterThan(priceImpact)
          ? executionPriceImpact
          : priceImpact
        : executionPriceImpact ?? priceImpact
    )
  }, [priceImpact, trade])

  const isArgentWallet = useIsArgentWallet()

  // show approve flow when: no error on inputs, not approved or pending, or approved in current session
  // never show if price impact is above threshold in non expert mode
  const showApproveFlow =
    !isArgentWallet &&
    !swapInputError &&
    (approvalState === ApprovalState.NOT_APPROVED ||
      approvalState === ApprovalState.PENDING ||
      (approvalSubmitted && approvalState === ApprovalState.APPROVED)) &&
    !(priceImpactSeverity > 3 && !isExpertMode)

  const handleConfirmDismiss = useCallback(() => {
    setSwapState({ showConfirm: false, tradeToConfirm, attemptingTxn, swapErrorMessage, txHash })
    // if there was a tx hash, we want to clear the input
    if (txHash) {
      onUserInput(Field.INPUT, '')
    }
  }, [attemptingTxn, onUserInput, swapErrorMessage, tradeToConfirm, txHash])

  const handleAcceptChanges = useCallback(() => {
    setSwapState({ tradeToConfirm: trade, swapErrorMessage, txHash, attemptingTxn, showConfirm })
  }, [attemptingTxn, showConfirm, swapErrorMessage, trade, txHash])

  const handleInputSelect = useCallback(
    (inputCurrency) => {
      setApprovalSubmitted(false) // reset 2 step UI for approvals
      onCurrencySelection(Field.INPUT, inputCurrency)
    },
    [onCurrencySelection]
  )

  const handleMaxInput = useCallback(() => {
    maxInputAmount && onUserInput(Field.INPUT, maxInputAmount.toExact())
  }, [maxInputAmount, onUserInput])

  const handleOutputSelect = useCallback(
    (outputCurrency) => onCurrencySelection(Field.OUTPUT, outputCurrency),
    [onCurrencySelection]
  )

  const swapIsUnsupported = useIsSwapUnsupported(currencies?.INPUT, currencies?.OUTPUT)

  const priceImpactTooHigh = priceImpactSeverity > 3 && !isExpertMode

  return (
    <>
      <TokenWarningModal
        isOpen={importTokensNotInDefault.length > 0 && !dismissTokenWarning}
        tokens={importTokensNotInDefault}
        onConfirm={handleConfirmTokenWarning}
        onDismiss={handleDismissTokenWarning}
      />
      <NetworkAlert />
      <AppBody>
        <SwapHeader allowedSlippage={allowedSlippage} />
        <Wrapper id="swap-page">
          <ConfirmSwapModal
            isOpen={showConfirm}
            trade={trade}
            originalTrade={tradeToConfirm}
            onAcceptChanges={handleAcceptChanges}
            attemptingTxn={attemptingTxn}
            txHash={txHash}
            recipient={recipient}
            allowedSlippage={allowedSlippage}
            onConfirm={handleSwap}
            swapErrorMessage={swapErrorMessage}
            onDismiss={handleConfirmDismiss}
          />

          <AutoColumn gap={'md'}>
            <div style={{ display: 'relative' }}>
              <CurrencyInputPanel
                label={
                  independentField === Field.OUTPUT && !showWrap ? <Trans>From (at most)</Trans> : <Trans>From</Trans>
                }
                value={formattedAmounts[Field.INPUT]}
                showMaxButton={showMaxButton}
                currency={currencies[Field.INPUT]}
                onUserInput={handleTypeInput}
                onMax={handleMaxInput}
                fiatValue={fiatValueInput ?? undefined}
                onCurrencySelect={handleInputSelect}
                otherCurrency={currencies[Field.OUTPUT]}
                showCommonBases={true}
                id="swap-currency-input"
              />
              <ArrowWrapper clickable>
                <ArrowDown
                  size="16"
                  onClick={() => {
                    setApprovalSubmitted(false) // reset 2 step UI for approvals
                    onSwitchTokens()
                  }}
                  color={currencies[Field.INPUT] && currencies[Field.OUTPUT] ? theme.text1 : theme.text3}
                />
              </ArrowWrapper>
              <CurrencyInputPanel
                value={formattedAmounts[Field.OUTPUT]}
                onUserInput={handleTypeOutput}
                label={independentField === Field.INPUT && !showWrap ? <Trans>To (at least)</Trans> : <Trans>To</Trans>}
                showMaxButton={false}
                hideBalance={false}
                fiatValue={fiatValueOutput ?? undefined}
                priceImpact={priceImpact}
                currency={currencies[Field.OUTPUT]}
                onCurrencySelect={handleOutputSelect}
                otherCurrency={currencies[Field.INPUT]}
                showCommonBases={true}
                id="swap-currency-output"
              />
            </div>

            {recipient !== null && !showWrap ? (
              <>
                <AutoRow justify="space-between" style={{ padding: '0 1rem' }}>
                  <ArrowWrapper clickable={false}>
                    <ArrowDown size="16" color={theme.text2} />
                  </ArrowWrapper>
                  <LinkStyledButton id="remove-recipient-button" onClick={() => onChangeRecipient(null)}>
                    <Trans>- Remove send</Trans>
                  </LinkStyledButton>
                </AutoRow>
                <AddressInputPanel id="recipient" value={recipient} onChange={onChangeRecipient} />
              </>
            ) : null}

            {showWrap ? null : (
              <>
                <Row justify={!trade ? 'center' : 'space-between'}>
                  <AutoRouterLabel
                    label={
                      [V3TradeState.VALID, V3TradeState.NO_ROUTE_FOUND].includes(v3TradeState) &&
                      (toggledVersion === Version.v3 && isTradeBetter(v3Trade, v2Trade) ? (
                        <BetterTradeLink version={Version.v2} otherTradeNonexistent={!v3Trade} />
                      ) : (
                        toggledVersion === Version.v2 &&
                        isTradeBetter(v2Trade, v3Trade) && (
                          <BetterTradeLink version={Version.v3} otherTradeNonexistent={!v2Trade} />
                        )
<<<<<<< HEAD
                      ))
                      // : (
                      //   toggledVersion === Version.v2 && (
                      //     <ButtonGray
                      //       width="fit-content"
                      //       padding="0.1rem 0.5rem 0.1rem 0.35rem"
                      //       as={Link}
                      //       to="/swap"
                      //       style={{
                      //         display: 'flex',
                      //         justifyContent: 'space-between',
                      //         alignItems: 'center',
                      //         height: '24px',
                      //         lineHeight: '120%',
                      //         marginLeft: '0.75rem',
                      //       }}
                      //     >
                      //       <ArrowLeft color={theme.text3} size={12} /> &nbsp;
                      //       <TYPE.main style={{ lineHeight: '120%' }} fontSize={12}>
                      //         <Trans>
                      //           <HideSmall>Back to </HideSmall>
                      //           V3
                      //         </Trans>
                      //       </TYPE.main>
                      //     </ButtonGray>
                      //   )
                      //   )
                    }
                    version={toggledVersion}
                    pulsing={isLoadingRoute || isSyncingRoute}
                  />
                  <RowFixed minHeight="40px">
                    {trade ? (
                      <>
                        <TradePrice
                          price={trade.executionPrice}
                          showInverted={showInverted}
                          setShowInverted={setShowInverted}
                          dim={isSyncingRoute}
                        />
                        <ButtonEmpty
                          onClick={() => setShowAdvancedSwapDetails(!showAdvancedSwapDetails)}
                          margin=".5rem"
                          padding="0"
                          width="24px"
                          height="24px"
                        >
                          {showAdvancedSwapDetails ? <StyledChevron /> : <StyledInfo />}
                        </ButtonEmpty>
                      </>
                    ) : null}
                  </RowFixed>
=======
                      ))}

                    {toggledVersion === Version.v3 && trade && isTradeBetter(v2Trade, v3Trade) && (
                      <ButtonGray
                        width="fit-content"
                        padding="0.1rem 0.5rem"
                        disabled
                        style={{
                          display: 'flex',
                          justifyContent: 'space-between',
                          height: '24px',
                          opacity: 0.8,
                          marginLeft: '0.25rem',
                        }}
                      >
                        <TYPE.black fontSize={12}>
                          <Trans>V3</Trans>
                        </TYPE.black>
                      </ButtonGray>
                    )}
                  </RowFixed>
                  {trade ? (
                    <RowFixed>
                      <TradePrice
                        price={trade.executionPrice}
                        showInverted={showInverted}
                        setShowInverted={setShowInverted}
                        dim={isSyncingRoute}
                      />
                      <ButtonEmpty
                        onClick={() => setShowAdvancedSwapDetails(!showAdvancedSwapDetails)}
                        margin="0 .25rem"
                        padding="0"
                        width="24px"
                        height="24px"
                      >
                        {showAdvancedSwapDetails ? <StyledChevron /> : <StyledInfo />}
                      </ButtonEmpty>
                    </RowFixed>
                  ) : null}
>>>>>>> 24f3c8b7
                </Row>

                {showAdvancedSwapDetails && (
                  <AdvancedSwapDetails trade={trade} allowedSlippage={allowedSlippage} syncing={isSyncingRoute} />
                )}
              </>
            )}

            <div>
              {swapIsUnsupported ? (
                <ButtonPrimary disabled={true}>
                  <TYPE.main mb="4px">
                    <Trans>Unsupported Asset</Trans>
                  </TYPE.main>
                </ButtonPrimary>
              ) : !account ? (
                <ButtonLight onClick={toggleWalletModal}>
                  <Trans>Connect Wallet</Trans>
                </ButtonLight>
              ) : showWrap ? (
                <ButtonPrimary disabled={Boolean(wrapInputError)} onClick={onWrap}>
                  {wrapInputError ??
                    (wrapType === WrapType.WRAP ? (
                      <Trans>Wrap</Trans>
                    ) : wrapType === WrapType.UNWRAP ? (
                      <Trans>Unwrap</Trans>
                    ) : null)}
                </ButtonPrimary>
              ) : routeNotFound && userHasSpecifiedInputOutput ? (
                <GreyCard style={{ textAlign: 'center' }}>
                  <TYPE.main mb="4px">
                    {isLoadingRoute ? (
                      <Dots>
                        <Trans>Loading</Trans>
                      </Dots>
                    ) : (
                      <Trans>Insufficient liquidity for this trade.</Trans>
                    )}
                  </TYPE.main>
                </GreyCard>
              ) : isSyncingRoute ? (
                <GreyCard style={{ textAlign: 'center' }}>
                  <TYPE.main mb="4px">
                    <Dots>
                      <Trans>Loading</Trans>
                    </Dots>
                  </TYPE.main>
                </GreyCard>
              ) : showApproveFlow ? (
                <AutoRow style={{ flexWrap: 'nowrap', width: '100%' }}>
                  <AutoColumn style={{ width: '100%' }} gap="12px">
                    <ButtonConfirmed
                      onClick={handleApprove}
                      disabled={
                        approvalState !== ApprovalState.NOT_APPROVED ||
                        approvalSubmitted ||
                        signatureState === UseERC20PermitState.SIGNED
                      }
                      width="100%"
                      altDisabledStyle={approvalState === ApprovalState.PENDING} // show solid button while waiting
                      confirmed={
                        approvalState === ApprovalState.APPROVED || signatureState === UseERC20PermitState.SIGNED
                      }
                    >
                      <AutoRow justify="space-between" style={{ flexWrap: 'nowrap' }}>
                        <span style={{ display: 'flex', alignItems: 'center' }}>
                          <CurrencyLogo
                            currency={currencies[Field.INPUT]}
                            size={'20px'}
                            style={{ marginRight: '8px', flexShrink: 0 }}
                          />
                          {/* we need to shorten this string on mobile */}
                          {approvalState === ApprovalState.APPROVED || signatureState === UseERC20PermitState.SIGNED ? (
                            <Trans>You can now trade {currencies[Field.INPUT]?.symbol}</Trans>
                          ) : (
                            <Trans>Allow the Uniswap Protocol to use your {currencies[Field.INPUT]?.symbol}</Trans>
                          )}
                        </span>
                        {approvalState === ApprovalState.PENDING ? (
                          <Loader stroke="white" />
                        ) : (approvalSubmitted && approvalState === ApprovalState.APPROVED) ||
                          signatureState === UseERC20PermitState.SIGNED ? (
                          <CheckCircle size="20" color={theme.green1} />
                        ) : (
                          <MouseoverTooltip
                            text={
                              <Trans>
                                You must give the Uniswap smart contracts permission to use your{' '}
                                {currencies[Field.INPUT]?.symbol}. You only have to do this once per token.
                              </Trans>
                            }
                          >
                            <HelpCircle size="20" color={'white'} style={{ marginLeft: '8px' }} />
                          </MouseoverTooltip>
                        )}
                      </AutoRow>
                    </ButtonConfirmed>
                    <ButtonError
                      onClick={() => {
                        if (isExpertMode) {
                          handleSwap()
                        } else {
                          setSwapState({
                            tradeToConfirm: trade,
                            attemptingTxn: false,
                            swapErrorMessage: undefined,
                            showConfirm: true,
                            txHash: undefined,
                          })
                        }
                      }}
                      width="100%"
                      id="swap-button"
                      disabled={
                        !isValid ||
                        (approvalState !== ApprovalState.APPROVED && signatureState !== UseERC20PermitState.SIGNED) ||
                        priceImpactTooHigh
                      }
                      error={isValid && priceImpactSeverity > 2}
                    >
                      <Text fontSize={16} fontWeight={500}>
                        {priceImpactTooHigh ? (
                          <Trans>High Price Impact</Trans>
                        ) : priceImpactSeverity > 2 ? (
                          <Trans>Swap Anyway</Trans>
                        ) : (
                          <Trans>Swap</Trans>
                        )}
                      </Text>
                    </ButtonError>
                  </AutoColumn>
                </AutoRow>
              ) : (
                <ButtonError
                  onClick={() => {
                    if (isExpertMode) {
                      handleSwap()
                    } else {
                      setSwapState({
                        tradeToConfirm: trade,
                        attemptingTxn: false,
                        swapErrorMessage: undefined,
                        showConfirm: true,
                        txHash: undefined,
                      })
                    }
                  }}
                  id="swap-button"
                  disabled={!isValid || priceImpactTooHigh || !!swapCallbackError}
                  error={isValid && priceImpactSeverity > 2 && !swapCallbackError}
                >
                  <Text fontSize={20} fontWeight={500}>
                    {swapInputError ? (
                      swapInputError
                    ) : priceImpactTooHigh ? (
                      <Trans>Price Impact Too High</Trans>
                    ) : priceImpactSeverity > 2 ? (
                      <Trans>Swap Anyway</Trans>
                    ) : (
                      <Trans>Swap</Trans>
                    )}
                  </Text>
                </ButtonError>
              )}
              {isExpertMode && swapErrorMessage ? <SwapCallbackError error={swapErrorMessage} /> : null}
            </div>
          </AutoColumn>
        </Wrapper>
      </AppBody>
      <SwitchLocaleLink />
      {!swapIsUnsupported ? null : (
        <UnsupportedCurrencyFooter show={swapIsUnsupported} currencies={[currencies.INPUT, currencies.OUTPUT]} />
      )}
    </>
  )
}<|MERGE_RESOLUTION|>--- conflicted
+++ resolved
@@ -444,70 +444,37 @@
             {showWrap ? null : (
               <>
                 <Row justify={!trade ? 'center' : 'space-between'}>
-                  <AutoRouterLabel
-                    label={
-                      [V3TradeState.VALID, V3TradeState.NO_ROUTE_FOUND].includes(v3TradeState) &&
+                  <RowFixed>
+                    {[V3TradeState.VALID, V3TradeState.SYNCING, V3TradeState.NO_ROUTE_FOUND].includes(v3TradeState) &&
                       (toggledVersion === Version.v3 && isTradeBetter(v3Trade, v2Trade) ? (
                         <BetterTradeLink version={Version.v2} otherTradeNonexistent={!v3Trade} />
+                      ) : toggledVersion === Version.v2 && isTradeBetter(v2Trade, v3Trade) ? (
+                        <BetterTradeLink version={Version.v3} otherTradeNonexistent={!v2Trade} />
                       ) : (
-                        toggledVersion === Version.v2 &&
-                        isTradeBetter(v2Trade, v3Trade) && (
-                          <BetterTradeLink version={Version.v3} otherTradeNonexistent={!v2Trade} />
+                        toggledVersion === Version.v2 && (
+                          <ButtonGray
+                            width="fit-content"
+                            padding="0.1rem 0.5rem 0.1rem 0.35rem"
+                            as={Link}
+                            to="/swap"
+                            style={{
+                              display: 'flex',
+                              justifyContent: 'space-between',
+                              alignItems: 'center',
+                              height: '24px',
+                              lineHeight: '120%',
+                              marginLeft: '0.75rem',
+                            }}
+                          >
+                            <ArrowLeft color={theme.text3} size={12} /> &nbsp;
+                            <TYPE.main style={{ lineHeight: '120%' }} fontSize={12}>
+                              <Trans>
+                                <HideSmall>Back to </HideSmall>
+                                V3
+                              </Trans>
+                            </TYPE.main>
+                          </ButtonGray>
                         )
-<<<<<<< HEAD
-                      ))
-                      // : (
-                      //   toggledVersion === Version.v2 && (
-                      //     <ButtonGray
-                      //       width="fit-content"
-                      //       padding="0.1rem 0.5rem 0.1rem 0.35rem"
-                      //       as={Link}
-                      //       to="/swap"
-                      //       style={{
-                      //         display: 'flex',
-                      //         justifyContent: 'space-between',
-                      //         alignItems: 'center',
-                      //         height: '24px',
-                      //         lineHeight: '120%',
-                      //         marginLeft: '0.75rem',
-                      //       }}
-                      //     >
-                      //       <ArrowLeft color={theme.text3} size={12} /> &nbsp;
-                      //       <TYPE.main style={{ lineHeight: '120%' }} fontSize={12}>
-                      //         <Trans>
-                      //           <HideSmall>Back to </HideSmall>
-                      //           V3
-                      //         </Trans>
-                      //       </TYPE.main>
-                      //     </ButtonGray>
-                      //   )
-                      //   )
-                    }
-                    version={toggledVersion}
-                    pulsing={isLoadingRoute || isSyncingRoute}
-                  />
-                  <RowFixed minHeight="40px">
-                    {trade ? (
-                      <>
-                        <TradePrice
-                          price={trade.executionPrice}
-                          showInverted={showInverted}
-                          setShowInverted={setShowInverted}
-                          dim={isSyncingRoute}
-                        />
-                        <ButtonEmpty
-                          onClick={() => setShowAdvancedSwapDetails(!showAdvancedSwapDetails)}
-                          margin=".5rem"
-                          padding="0"
-                          width="24px"
-                          height="24px"
-                        >
-                          {showAdvancedSwapDetails ? <StyledChevron /> : <StyledInfo />}
-                        </ButtonEmpty>
-                      </>
-                    ) : null}
-                  </RowFixed>
-=======
                       ))}
 
                     {toggledVersion === Version.v3 && trade && isTradeBetter(v2Trade, v3Trade) && (
@@ -548,7 +515,6 @@
                       </ButtonEmpty>
                     </RowFixed>
                   ) : null}
->>>>>>> 24f3c8b7
                 </Row>
 
                 {showAdvancedSwapDetails && (
