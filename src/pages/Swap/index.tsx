import { Trans } from '@lingui/macro'
import { Trade } from '@uniswap/router-sdk'
import { Currency, CurrencyAmount, Token, TradeType } from '@uniswap/sdk-core'
<<<<<<< HEAD
import { Trade as V2Trade } from '@uniswap/v2-sdk'
import { Trade as V3Trade } from '@uniswap/v3-sdk'
=======
import { LoadingOpacityContainer } from 'components/Loader/styled'
>>>>>>> 284c44aa
import { NetworkAlert } from 'components/NetworkAlert/NetworkAlert'
import SwapDetailsInline from 'components/swap/SwapDetailsInline'
import UnsupportedCurrencyFooter from 'components/swap/UnsupportedCurrencyFooter'
import { MouseoverTooltip } from 'components/Tooltip'
import JSBI from 'jsbi'
import { useCallback, useContext, useEffect, useMemo, useState } from 'react'
import { ArrowDown, CheckCircle, HelpCircle } from 'react-feather'
import ReactGA from 'react-ga'
import { RouteComponentProps } from 'react-router-dom'
import { Text } from 'rebass'
<<<<<<< HEAD
import { V3TradeState } from 'state/routing/types'
import { ThemeContext } from 'styled-components/macro'
=======
import { TradeState } from 'state/routing/types'
import styled, { ThemeContext } from 'styled-components/macro'
>>>>>>> 284c44aa

import AddressInputPanel from '../../components/AddressInputPanel'
import { ButtonConfirmed, ButtonError, ButtonLight, ButtonPrimary } from '../../components/Button'
import { GreyCard } from '../../components/Card'
import { AutoColumn } from '../../components/Column'
import CurrencyInputPanel from '../../components/CurrencyInputPanel'
import CurrencyLogo from '../../components/CurrencyLogo'
import Loader from '../../components/Loader'
import { AutoRow } from '../../components/Row'
import confirmPriceImpactWithoutFee from '../../components/swap/confirmPriceImpactWithoutFee'
import ConfirmSwapModal from '../../components/swap/ConfirmSwapModal'
import { ArrowWrapper, SwapCallbackError, Wrapper } from '../../components/swap/styleds'
import SwapHeader from '../../components/swap/SwapHeader'
import { SwitchLocaleLink } from '../../components/SwitchLocaleLink'
import TokenWarningModal from '../../components/TokenWarningModal'
import { useAllTokens, useCurrency } from '../../hooks/Tokens'
import { ApprovalState, useApproveCallbackFromTrade } from '../../hooks/useApproveCallback'
import useENSAddress from '../../hooks/useENSAddress'
import { useERC20PermitFromTrade, UseERC20PermitState } from '../../hooks/useERC20Permit'
import useIsArgentWallet from '../../hooks/useIsArgentWallet'
import { useIsSwapUnsupported } from '../../hooks/useIsSwapUnsupported'
import { useSwapCallback } from '../../hooks/useSwapCallback'
import useToggledVersion from '../../hooks/useToggledVersion'
import { useUSDCValue } from '../../hooks/useUSDCPrice'
import useWrapCallback, { WrapType } from '../../hooks/useWrapCallback'
import { useActiveWeb3React } from '../../hooks/web3'
import { useWalletModalToggle } from '../../state/application/hooks'
import { Field } from '../../state/swap/actions'
import {
  useDefaultsFromURLSearch,
  useDerivedSwapInfo,
  useSwapActionHandlers,
  useSwapState,
} from '../../state/swap/hooks'
import { useExpertModeManager } from '../../state/user/hooks'
import { LinkStyledButton, TYPE } from '../../theme'
import { computeFiatValuePriceImpact } from '../../utils/computeFiatValuePriceImpact'
import { maxAmountSpend } from '../../utils/maxAmountSpend'
import { warningSeverity } from '../../utils/prices'
import AppBody from '../AppBody'

export default function Swap({ history }: RouteComponentProps) {
  const { account } = useActiveWeb3React()
  const loadedUrlParams = useDefaultsFromURLSearch()

  // token warning stuff
  const [loadedInputCurrency, loadedOutputCurrency] = [
    useCurrency(loadedUrlParams?.inputCurrencyId),
    useCurrency(loadedUrlParams?.outputCurrencyId),
  ]
  const [dismissTokenWarning, setDismissTokenWarning] = useState<boolean>(false)
  const urlLoadedTokens: Token[] = useMemo(
    () => [loadedInputCurrency, loadedOutputCurrency]?.filter((c): c is Token => c?.isToken ?? false) ?? [],
    [loadedInputCurrency, loadedOutputCurrency]
  )
  const handleConfirmTokenWarning = useCallback(() => {
    setDismissTokenWarning(true)
  }, [])

  // dismiss warning if all imported tokens are in active lists
  const defaultTokens = useAllTokens()
  const importTokensNotInDefault =
    urlLoadedTokens &&
    urlLoadedTokens.filter((token: Token) => {
      return !Boolean(token.address in defaultTokens)
    })

  const theme = useContext(ThemeContext)

  // toggle wallet when disconnected
  const toggleWalletModal = useWalletModalToggle()

  // for expert mode
  const [isExpertMode] = useExpertModeManager()

  // get version from the url
  const toggledVersion = useToggledVersion()

  // swap state
  const { independentField, typedValue, recipient } = useSwapState()
  const {
<<<<<<< HEAD
    v3Trade: { state: v3TradeState, gasUseEstimateUSD },
    bestTrade: trade,
=======
    trade: { state: tradeState, trade },
>>>>>>> 284c44aa
    allowedSlippage,
    currencyBalances,
    parsedAmount,
    currencies,
    inputError: swapInputError,
  } = useDerivedSwapInfo()

  const {
    wrapType,
    execute: onWrap,
    inputError: wrapInputError,
  } = useWrapCallback(currencies[Field.INPUT], currencies[Field.OUTPUT], typedValue)
  const showWrap: boolean = wrapType !== WrapType.NOT_APPLICABLE
  const { address: recipientAddress } = useENSAddress(recipient)

  const parsedAmounts = useMemo(
    () =>
      showWrap
        ? {
            [Field.INPUT]: parsedAmount,
            [Field.OUTPUT]: parsedAmount,
          }
        : {
            [Field.INPUT]: independentField === Field.INPUT ? parsedAmount : trade?.inputAmount,
            [Field.OUTPUT]: independentField === Field.OUTPUT ? parsedAmount : trade?.outputAmount,
          },
    [independentField, parsedAmount, showWrap, trade]
  )

  const [routeNotFound, routeIsLoading, routeIsSyncing] = useMemo(
    () => [!trade?.swaps, TradeState.LOADING === tradeState, TradeState.SYNCING === tradeState],
    [trade, tradeState]
  )

  const fiatValueInput = useUSDCValue(parsedAmounts[Field.INPUT])
  const fiatValueOutput = useUSDCValue(parsedAmounts[Field.OUTPUT])
  const priceImpact = routeIsSyncing ? undefined : computeFiatValuePriceImpact(fiatValueInput, fiatValueOutput)

  const { onSwitchTokens, onCurrencySelection, onUserInput, onChangeRecipient } = useSwapActionHandlers()
  const isValid = !swapInputError
  const dependentField: Field = independentField === Field.INPUT ? Field.OUTPUT : Field.INPUT

  const handleTypeInput = useCallback(
    (value: string) => {
      onUserInput(Field.INPUT, value)
    },
    [onUserInput]
  )
  const handleTypeOutput = useCallback(
    (value: string) => {
      onUserInput(Field.OUTPUT, value)
    },
    [onUserInput]
  )

  // reset if they close warning without tokens in params
  const handleDismissTokenWarning = useCallback(() => {
    setDismissTokenWarning(true)
    history.push('/swap/')
  }, [history])

  // modal and loading
  const [{ showConfirm, tradeToConfirm, swapErrorMessage, attemptingTxn, txHash }, setSwapState] = useState<{
    showConfirm: boolean
    tradeToConfirm: Trade<Currency, Currency, TradeType> | undefined
    attemptingTxn: boolean
    swapErrorMessage: string | undefined
    txHash: string | undefined
  }>({
    showConfirm: false,
    tradeToConfirm: undefined,
    attemptingTxn: false,
    swapErrorMessage: undefined,
    txHash: undefined,
  })

  const formattedAmounts = {
    [independentField]: typedValue,
    [dependentField]: showWrap
      ? parsedAmounts[independentField]?.toExact() ?? ''
      : parsedAmounts[dependentField]?.toSignificant(6) ?? '',
  }

  const userHasSpecifiedInputOutput = Boolean(
    currencies[Field.INPUT] && currencies[Field.OUTPUT] && parsedAmounts[independentField]?.greaterThan(JSBI.BigInt(0))
  )

  // check whether the user has approved the router on the input token
  const [approvalState, approveCallback] = useApproveCallbackFromTrade(trade, allowedSlippage)
  const {
    state: signatureState,
    signatureData,
    gatherPermitSignature,
  } = useERC20PermitFromTrade(trade, allowedSlippage)

  const handleApprove = useCallback(async () => {
    if (signatureState === UseERC20PermitState.NOT_SIGNED && gatherPermitSignature) {
      try {
        await gatherPermitSignature()
      } catch (error) {
        // try to approve if gatherPermitSignature failed for any reason other than the user rejecting it
        if (error?.code !== 4001) {
          await approveCallback()
        }
      }
    } else {
      await approveCallback()

      ReactGA.event({
        category: 'Swap',
        action: 'Approve',
        label: [trade?.inputAmount.currency.symbol, toggledVersion].join('/'),
      })
    }
  }, [approveCallback, gatherPermitSignature, signatureState, toggledVersion, trade?.inputAmount.currency.symbol])

  // check if user has gone through approval process, used to show two step buttons, reset on token change
  const [approvalSubmitted, setApprovalSubmitted] = useState<boolean>(false)

  // mark when a user has submitted an approval, reset onTokenSelection for input field
  useEffect(() => {
    if (approvalState === ApprovalState.PENDING) {
      setApprovalSubmitted(true)
    }
  }, [approvalState, approvalSubmitted])

  const maxInputAmount: CurrencyAmount<Currency> | undefined = maxAmountSpend(currencyBalances[Field.INPUT])
  const showMaxButton = Boolean(maxInputAmount?.greaterThan(0) && !parsedAmounts[Field.INPUT]?.equalTo(maxInputAmount))

  // the callback to execute the swap
  const { callback: swapCallback, error: swapCallbackError } = useSwapCallback(
    trade,
    allowedSlippage,
    recipient,
    signatureData
  )

  const handleSwap = useCallback(() => {
    if (!swapCallback) {
      return
    }
    if (priceImpact && !confirmPriceImpactWithoutFee(priceImpact)) {
      return
    }
    setSwapState({ attemptingTxn: true, tradeToConfirm, showConfirm, swapErrorMessage: undefined, txHash: undefined })
    swapCallback()
      .then((hash) => {
        setSwapState({ attemptingTxn: false, tradeToConfirm, showConfirm, swapErrorMessage: undefined, txHash: hash })
        ReactGA.event({
          category: 'Swap',
          action:
            recipient === null
              ? 'Swap w/o Send'
              : (recipientAddress ?? recipient) === account
              ? 'Swap w/o Send + recipient'
              : 'Swap w/ Send',
          label: [trade?.inputAmount?.currency?.symbol, trade?.outputAmount?.currency?.symbol, 'MH'].join('/'),
        })
      })
      .catch((error) => {
        setSwapState({
          attemptingTxn: false,
          tradeToConfirm,
          showConfirm,
          swapErrorMessage: error.message,
          txHash: undefined,
        })
      })
  }, [swapCallback, priceImpact, tradeToConfirm, showConfirm, recipient, recipientAddress, account, trade])

  // errors
  const [showInverted, setShowInverted] = useState<boolean>(false)

  // warnings on the greater of fiat value price impact and execution price impact
  const priceImpactSeverity = useMemo(() => {
    const executionPriceImpact = trade?.priceImpact
    return warningSeverity(
      executionPriceImpact && priceImpact
        ? executionPriceImpact.greaterThan(priceImpact)
          ? executionPriceImpact
          : priceImpact
        : executionPriceImpact ?? priceImpact
    )
  }, [priceImpact, trade])

  const isArgentWallet = useIsArgentWallet()

  // show approve flow when: no error on inputs, not approved or pending, or approved in current session
  // never show if price impact is above threshold in non expert mode
  const showApproveFlow =
    !isArgentWallet &&
    !swapInputError &&
    (approvalState === ApprovalState.NOT_APPROVED ||
      approvalState === ApprovalState.PENDING ||
      (approvalSubmitted && approvalState === ApprovalState.APPROVED)) &&
    !(priceImpactSeverity > 3 && !isExpertMode)

  const handleConfirmDismiss = useCallback(() => {
    setSwapState({ showConfirm: false, tradeToConfirm, attemptingTxn, swapErrorMessage, txHash })
    // if there was a tx hash, we want to clear the input
    if (txHash) {
      onUserInput(Field.INPUT, '')
    }
  }, [attemptingTxn, onUserInput, swapErrorMessage, tradeToConfirm, txHash])

  const handleAcceptChanges = useCallback(() => {
    setSwapState({ tradeToConfirm: trade, swapErrorMessage, txHash, attemptingTxn, showConfirm })
  }, [attemptingTxn, showConfirm, swapErrorMessage, trade, txHash])

  const handleInputSelect = useCallback(
    (inputCurrency) => {
      setApprovalSubmitted(false) // reset 2 step UI for approvals
      onCurrencySelection(Field.INPUT, inputCurrency)
    },
    [onCurrencySelection]
  )

  const handleMaxInput = useCallback(() => {
    maxInputAmount && onUserInput(Field.INPUT, maxInputAmount.toExact())
    ReactGA.event({
      category: 'Swap',
      action: 'Max',
    })
  }, [maxInputAmount, onUserInput])

  const handleOutputSelect = useCallback(
    (outputCurrency) => onCurrencySelection(Field.OUTPUT, outputCurrency),
    [onCurrencySelection]
  )

  const swapIsUnsupported = useIsSwapUnsupported(currencies[Field.INPUT], currencies[Field.OUTPUT])

  const priceImpactTooHigh = priceImpactSeverity > 3 && !isExpertMode

  return (
    <>
      <TokenWarningModal
        isOpen={importTokensNotInDefault.length > 0 && !dismissTokenWarning}
        tokens={importTokensNotInDefault}
        onConfirm={handleConfirmTokenWarning}
        onDismiss={handleDismissTokenWarning}
      />
      <NetworkAlert />
      <AppBody>
        <SwapHeader allowedSlippage={allowedSlippage} />
        <Wrapper id="swap-page">
          <ConfirmSwapModal
            isOpen={showConfirm}
            trade={trade}
            originalTrade={tradeToConfirm}
            onAcceptChanges={handleAcceptChanges}
            attemptingTxn={attemptingTxn}
            gasUseEstimateUSD={gasUseEstimateUSD}
            txHash={txHash}
            recipient={recipient}
            allowedSlippage={allowedSlippage}
            onConfirm={handleSwap}
            swapErrorMessage={swapErrorMessage}
            onDismiss={handleConfirmDismiss}
          />

          <AutoColumn gap={'sm'}>
            <div style={{ display: 'relative' }}>
              <CurrencyInputPanel
                label={
                  independentField === Field.OUTPUT && !showWrap ? <Trans>From (at most)</Trans> : <Trans>From</Trans>
                }
                value={formattedAmounts[Field.INPUT]}
                showMaxButton={showMaxButton}
                currency={currencies[Field.INPUT]}
                onUserInput={handleTypeInput}
                onMax={handleMaxInput}
                fiatValue={fiatValueInput ?? undefined}
                onCurrencySelect={handleInputSelect}
                otherCurrency={currencies[Field.OUTPUT]}
                showCommonBases={true}
                id="swap-currency-input"
                loading={independentField === Field.OUTPUT && routeIsSyncing}
              />
              <ArrowWrapper clickable>
                <ArrowDown
                  size="16"
                  onClick={() => {
                    setApprovalSubmitted(false) // reset 2 step UI for approvals
                    onSwitchTokens()
                  }}
                  color={currencies[Field.INPUT] && currencies[Field.OUTPUT] ? theme.text1 : theme.text3}
                />
              </ArrowWrapper>
              <CurrencyInputPanel
                value={formattedAmounts[Field.OUTPUT]}
                onUserInput={handleTypeOutput}
                label={independentField === Field.INPUT && !showWrap ? <Trans>To (at least)</Trans> : <Trans>To</Trans>}
                showMaxButton={false}
                hideBalance={false}
                fiatValue={fiatValueOutput ?? undefined}
                priceImpact={priceImpact}
                currency={currencies[Field.OUTPUT]}
                onCurrencySelect={handleOutputSelect}
                otherCurrency={currencies[Field.INPUT]}
                showCommonBases={true}
                id="swap-currency-output"
                loading={independentField === Field.INPUT && routeIsSyncing}
              />
            </div>

            {recipient !== null && !showWrap ? (
              <>
                <AutoRow justify="space-between" style={{ padding: '0 1rem' }}>
                  <ArrowWrapper clickable={false}>
                    <ArrowDown size="16" color={theme.text2} />
                  </ArrowWrapper>
                  <LinkStyledButton id="remove-recipient-button" onClick={() => onChangeRecipient(null)}>
                    <Trans>- Remove recipient</Trans>
                  </LinkStyledButton>
                </AutoRow>
                <AddressInputPanel id="recipient" value={recipient} onChange={onChangeRecipient} />
              </>
            ) : null}
<<<<<<< HEAD
            {!showWrap && (
              <SwapDetailsInline
                trade={trade}
                syncing={routeIsSyncing}
                loading={routeIsLoading}
                showInverted={showInverted}
                setShowInverted={setShowInverted}
                gasUseEstimateUSD={gasUseEstimateUSD}
                allowedSlippage={allowedSlippage}
                swapInputError={swapInputError}
              />
=======

            {!showWrap && trade && (
              <Row justify={!trade ? 'center' : 'space-between'}>
                <RowFixed style={{ position: 'relative' }}>
                  <MouseoverTooltipContent
                    wrap={false}
                    content={
                      <ResponsiveTooltipContainer>
                        <SwapRoute trade={trade} syncing={routeIsSyncing} />
                      </ResponsiveTooltipContainer>
                    }
                    placement="bottom"
                    onOpen={() =>
                      ReactGA.event({
                        category: 'Swap',
                        action: 'Router Tooltip Open',
                      })
                    }
                  >
                    <AutoRow gap="4px" width="auto">
                      <AutoRouterLogo />
                      <LoadingOpacityContainer $loading={routeIsSyncing}>
                        {trade.swaps.length > 1 && <TYPE.blue fontSize={14}>{trade.swaps.length} routes</TYPE.blue>}
                      </LoadingOpacityContainer>
                    </AutoRow>
                  </MouseoverTooltipContent>
                </RowFixed>
                <RowFixed>
                  <LoadingOpacityContainer $loading={routeIsSyncing}>
                    <TradePrice
                      price={trade.executionPrice}
                      showInverted={showInverted}
                      setShowInverted={setShowInverted}
                    />
                  </LoadingOpacityContainer>
                  <MouseoverTooltipContent
                    wrap={false}
                    content={
                      <ResponsiveTooltipContainer origin="top right" width={'295px'}>
                        <AdvancedSwapDetails trade={trade} allowedSlippage={allowedSlippage} syncing={routeIsSyncing} />
                      </ResponsiveTooltipContainer>
                    }
                    placement="bottom"
                    onOpen={() =>
                      ReactGA.event({
                        category: 'Swap',
                        action: 'Transaction Details Tooltip Open',
                      })
                    }
                  >
                    <StyledInfo />
                  </MouseoverTooltipContent>
                </RowFixed>
              </Row>
>>>>>>> 284c44aa
            )}
            <div>
              {swapIsUnsupported ? (
                <ButtonPrimary disabled={true}>
                  <TYPE.main mb="4px">
                    <Trans>Unsupported Asset</Trans>
                  </TYPE.main>
                </ButtonPrimary>
              ) : !account ? (
                <ButtonLight onClick={toggleWalletModal}>
                  <Trans>Connect Wallet</Trans>
                </ButtonLight>
              ) : showWrap ? (
                <ButtonPrimary disabled={Boolean(wrapInputError)} onClick={onWrap}>
                  {wrapInputError ??
                    (wrapType === WrapType.WRAP ? (
                      <Trans>Wrap</Trans>
                    ) : wrapType === WrapType.UNWRAP ? (
                      <Trans>Unwrap</Trans>
                    ) : null)}
                </ButtonPrimary>
              ) : routeNotFound && userHasSpecifiedInputOutput && !routeIsLoading ? (
                <GreyCard style={{ textAlign: 'center' }}>
                  <TYPE.main mb="4px">
                    <Trans>Insufficient liquidity for this trade.</Trans>
                  </TYPE.main>
                </GreyCard>
              ) : showApproveFlow ? (
                <AutoRow style={{ flexWrap: 'nowrap', width: '100%' }}>
                  <AutoColumn style={{ width: '100%' }} gap="12px">
                    <ButtonConfirmed
                      onClick={handleApprove}
                      disabled={
                        approvalState !== ApprovalState.NOT_APPROVED ||
                        approvalSubmitted ||
                        signatureState === UseERC20PermitState.SIGNED
                      }
                      width="100%"
                      altDisabledStyle={approvalState === ApprovalState.PENDING} // show solid button while waiting
                      confirmed={
                        approvalState === ApprovalState.APPROVED || signatureState === UseERC20PermitState.SIGNED
                      }
                    >
                      <AutoRow justify="space-between" style={{ flexWrap: 'nowrap' }}>
                        <span style={{ display: 'flex', alignItems: 'center' }}>
                          <CurrencyLogo
                            currency={currencies[Field.INPUT]}
                            size={'20px'}
                            style={{ marginRight: '8px', flexShrink: 0 }}
                          />
                          {/* we need to shorten this string on mobile */}
                          {approvalState === ApprovalState.APPROVED || signatureState === UseERC20PermitState.SIGNED ? (
                            <Trans>You can now trade {currencies[Field.INPUT]?.symbol}</Trans>
                          ) : (
                            <Trans>Allow the Uniswap Protocol to use your {currencies[Field.INPUT]?.symbol}</Trans>
                          )}
                        </span>
                        {approvalState === ApprovalState.PENDING ? (
                          <Loader stroke="white" />
                        ) : (approvalSubmitted && approvalState === ApprovalState.APPROVED) ||
                          signatureState === UseERC20PermitState.SIGNED ? (
                          <CheckCircle size="20" color={theme.green1} />
                        ) : (
                          <MouseoverTooltip
                            text={
                              <Trans>
                                You must give the Uniswap smart contracts permission to use your{' '}
                                {currencies[Field.INPUT]?.symbol}. You only have to do this once per token.
                              </Trans>
                            }
                          >
                            <HelpCircle size="20" color={'white'} style={{ marginLeft: '8px' }} />
                          </MouseoverTooltip>
                        )}
                      </AutoRow>
                    </ButtonConfirmed>
                    <ButtonError
                      onClick={() => {
                        if (isExpertMode) {
                          handleSwap()
                        } else {
                          setSwapState({
                            tradeToConfirm: trade,
                            attemptingTxn: false,
                            swapErrorMessage: undefined,
                            showConfirm: true,
                            txHash: undefined,
                          })
                        }
                      }}
                      width="100%"
                      id="swap-button"
                      disabled={
                        !isValid ||
                        routeIsSyncing ||
                        routeIsLoading ||
                        (approvalState !== ApprovalState.APPROVED && signatureState !== UseERC20PermitState.SIGNED) ||
                        priceImpactTooHigh
                      }
                      error={isValid && priceImpactSeverity > 2}
                    >
                      <Text fontSize={16} fontWeight={500}>
                        {priceImpactTooHigh ? (
                          <Trans>High Price Impact</Trans>
                        ) : trade && priceImpactSeverity > 2 ? (
                          <Trans>Swap Anyway</Trans>
                        ) : (
                          <Trans>Swap</Trans>
                        )}
                      </Text>
                    </ButtonError>
                  </AutoColumn>
                </AutoRow>
              ) : (
                <ButtonError
                  onClick={() => {
                    if (isExpertMode) {
                      handleSwap()
                    } else {
                      setSwapState({
                        tradeToConfirm: trade,
                        attemptingTxn: false,
                        swapErrorMessage: undefined,
                        showConfirm: true,
                        txHash: undefined,
                      })
                    }
                  }}
                  id="swap-button"
                  disabled={!isValid || routeIsSyncing || routeIsLoading || priceImpactTooHigh || !!swapCallbackError}
                  error={isValid && priceImpactSeverity > 2 && !swapCallbackError}
                >
                  <Text fontSize={20} fontWeight={500}>
                    {priceImpactTooHigh && trade ? (
                      <Trans>Price Impact Too High</Trans>
                    ) : trade && priceImpactSeverity > 2 ? (
                      <Trans>Swap Anyway</Trans>
                    ) : trade && swapInputError ? (
                      swapInputError
                    ) : (
                      <Trans>Swap</Trans>
                    )}
                  </Text>
                </ButtonError>
              )}
              {isExpertMode && swapErrorMessage ? <SwapCallbackError error={swapErrorMessage} /> : null}
            </div>
          </AutoColumn>
        </Wrapper>
      </AppBody>
      <SwitchLocaleLink />
      {!swapIsUnsupported ? null : (
        <UnsupportedCurrencyFooter
          show={swapIsUnsupported}
          currencies={[currencies[Field.INPUT], currencies[Field.OUTPUT]]}
        />
      )}
    </>
  )
}<|MERGE_RESOLUTION|>--- conflicted
+++ resolved
@@ -1,12 +1,6 @@
 import { Trans } from '@lingui/macro'
 import { Trade } from '@uniswap/router-sdk'
 import { Currency, CurrencyAmount, Token, TradeType } from '@uniswap/sdk-core'
-<<<<<<< HEAD
-import { Trade as V2Trade } from '@uniswap/v2-sdk'
-import { Trade as V3Trade } from '@uniswap/v3-sdk'
-=======
-import { LoadingOpacityContainer } from 'components/Loader/styled'
->>>>>>> 284c44aa
 import { NetworkAlert } from 'components/NetworkAlert/NetworkAlert'
 import SwapDetailsInline from 'components/swap/SwapDetailsInline'
 import UnsupportedCurrencyFooter from 'components/swap/UnsupportedCurrencyFooter'
@@ -17,13 +11,8 @@
 import ReactGA from 'react-ga'
 import { RouteComponentProps } from 'react-router-dom'
 import { Text } from 'rebass'
-<<<<<<< HEAD
-import { V3TradeState } from 'state/routing/types'
+import { TradeState } from 'state/routing/types'
 import { ThemeContext } from 'styled-components/macro'
-=======
-import { TradeState } from 'state/routing/types'
-import styled, { ThemeContext } from 'styled-components/macro'
->>>>>>> 284c44aa
 
 import AddressInputPanel from '../../components/AddressInputPanel'
 import { ButtonConfirmed, ButtonError, ButtonLight, ButtonPrimary } from '../../components/Button'
@@ -105,12 +94,7 @@
   // swap state
   const { independentField, typedValue, recipient } = useSwapState()
   const {
-<<<<<<< HEAD
-    v3Trade: { state: v3TradeState, gasUseEstimateUSD },
-    bestTrade: trade,
-=======
-    trade: { state: tradeState, trade },
->>>>>>> 284c44aa
+    trade: { state: tradeState, trade, gasUseEstimateUSD },
     allowedSlippage,
     currencyBalances,
     parsedAmount,
@@ -430,7 +414,6 @@
                 <AddressInputPanel id="recipient" value={recipient} onChange={onChangeRecipient} />
               </>
             ) : null}
-<<<<<<< HEAD
             {!showWrap && (
               <SwapDetailsInline
                 trade={trade}
@@ -442,62 +425,6 @@
                 allowedSlippage={allowedSlippage}
                 swapInputError={swapInputError}
               />
-=======
-
-            {!showWrap && trade && (
-              <Row justify={!trade ? 'center' : 'space-between'}>
-                <RowFixed style={{ position: 'relative' }}>
-                  <MouseoverTooltipContent
-                    wrap={false}
-                    content={
-                      <ResponsiveTooltipContainer>
-                        <SwapRoute trade={trade} syncing={routeIsSyncing} />
-                      </ResponsiveTooltipContainer>
-                    }
-                    placement="bottom"
-                    onOpen={() =>
-                      ReactGA.event({
-                        category: 'Swap',
-                        action: 'Router Tooltip Open',
-                      })
-                    }
-                  >
-                    <AutoRow gap="4px" width="auto">
-                      <AutoRouterLogo />
-                      <LoadingOpacityContainer $loading={routeIsSyncing}>
-                        {trade.swaps.length > 1 && <TYPE.blue fontSize={14}>{trade.swaps.length} routes</TYPE.blue>}
-                      </LoadingOpacityContainer>
-                    </AutoRow>
-                  </MouseoverTooltipContent>
-                </RowFixed>
-                <RowFixed>
-                  <LoadingOpacityContainer $loading={routeIsSyncing}>
-                    <TradePrice
-                      price={trade.executionPrice}
-                      showInverted={showInverted}
-                      setShowInverted={setShowInverted}
-                    />
-                  </LoadingOpacityContainer>
-                  <MouseoverTooltipContent
-                    wrap={false}
-                    content={
-                      <ResponsiveTooltipContainer origin="top right" width={'295px'}>
-                        <AdvancedSwapDetails trade={trade} allowedSlippage={allowedSlippage} syncing={routeIsSyncing} />
-                      </ResponsiveTooltipContainer>
-                    }
-                    placement="bottom"
-                    onOpen={() =>
-                      ReactGA.event({
-                        category: 'Swap',
-                        action: 'Transaction Details Tooltip Open',
-                      })
-                    }
-                  >
-                    <StyledInfo />
-                  </MouseoverTooltipContent>
-                </RowFixed>
-              </Row>
->>>>>>> 284c44aa
             )}
             <div>
               {swapIsUnsupported ? (
