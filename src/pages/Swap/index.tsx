import { Trans } from '@lingui/macro'
import { Trade } from '@uniswap/router-sdk'
import { Currency, CurrencyAmount, Token, TradeType } from '@uniswap/sdk-core'
import { LoadingOpacityContainer } from 'components/Loader/styled'
import { NetworkAlert } from 'components/NetworkAlert/NetworkAlert'
import { AdvancedSwapDetails } from 'components/swap/AdvancedSwapDetails'
import { AutoRouterLogo } from 'components/swap/RouterLabel'
import SwapRoute from 'components/swap/SwapRoute'
import TradePrice from 'components/swap/TradePrice'
import UnsupportedCurrencyFooter from 'components/swap/UnsupportedCurrencyFooter'
import { MouseoverTooltip, MouseoverTooltipContent } from 'components/Tooltip'
import JSBI from 'jsbi'
import { useCallback, useContext, useEffect, useMemo, useState } from 'react'
import { ArrowDown, CheckCircle, HelpCircle, Info } from 'react-feather'
import ReactGA from 'react-ga'
import { RouteComponentProps } from 'react-router-dom'
import { Text } from 'rebass'
import { TradeState } from 'state/routing/types'
import styled, { ThemeContext } from 'styled-components/macro'

import AddressInputPanel from '../../components/AddressInputPanel'
import { ButtonConfirmed, ButtonError, ButtonLight, ButtonPrimary } from '../../components/Button'
import { GreyCard } from '../../components/Card'
import { AutoColumn } from '../../components/Column'
import CurrencyInputPanel from '../../components/CurrencyInputPanel'
import CurrencyLogo from '../../components/CurrencyLogo'
import Loader from '../../components/Loader'
import Row, { AutoRow, RowFixed } from '../../components/Row'
import confirmPriceImpactWithoutFee from '../../components/swap/confirmPriceImpactWithoutFee'
import ConfirmSwapModal from '../../components/swap/ConfirmSwapModal'
import {
  ArrowWrapper,
  Dots,
  ResponsiveTooltipContainer,
  SwapCallbackError,
  Wrapper,
} from '../../components/swap/styleds'
import SwapHeader from '../../components/swap/SwapHeader'
import { SwitchLocaleLink } from '../../components/SwitchLocaleLink'
import TokenWarningModal from '../../components/TokenWarningModal'
import { useAllTokens, useCurrency } from '../../hooks/Tokens'
import { ApprovalState, useApprovalOptimizedTrade, useApproveCallbackFromTrade } from '../../hooks/useApproveCallback'
import useENSAddress from '../../hooks/useENSAddress'
import { useERC20PermitFromTrade, UseERC20PermitState } from '../../hooks/useERC20Permit'
import useIsArgentWallet from '../../hooks/useIsArgentWallet'
import { useIsSwapUnsupported } from '../../hooks/useIsSwapUnsupported'
import { useSwapCallback } from '../../hooks/useSwapCallback'
import useToggledVersion from '../../hooks/useToggledVersion'
import { useUSDCValue } from '../../hooks/useUSDCPrice'
import useWrapCallback, { WrapType } from '../../hooks/useWrapCallback'
import { useActiveWeb3React } from '../../hooks/web3'
import { useWalletModalToggle } from '../../state/application/hooks'
import { Field } from '../../state/swap/actions'
import {
  useDefaultsFromURLSearch,
  useDerivedSwapInfo,
  useSwapActionHandlers,
  useSwapState,
} from '../../state/swap/hooks'
import { useExpertModeManager } from '../../state/user/hooks'
import { LinkStyledButton, ThemedText } from '../../theme'
import { computeFiatValuePriceImpact } from '../../utils/computeFiatValuePriceImpact'
import { maxAmountSpend } from '../../utils/maxAmountSpend'
import { warningSeverity } from '../../utils/prices'
import AppBody from '../AppBody'

const StyledInfo = styled(Info)`
  height: 16px;
  width: 16px;
  margin-left: 4px;
  color: ${({ theme }) => theme.text3};
  :hover {
    color: ${({ theme }) => theme.text1};
  }
`

export default function Swap({ history }: RouteComponentProps) {
  const { account } = useActiveWeb3React()
  const loadedUrlParams = useDefaultsFromURLSearch()

  // token warning stuff
  const [loadedInputCurrency, loadedOutputCurrency] = [
    useCurrency(loadedUrlParams?.inputCurrencyId),
    useCurrency(loadedUrlParams?.outputCurrencyId),
  ]
  const [dismissTokenWarning, setDismissTokenWarning] = useState<boolean>(false)
  const urlLoadedTokens: Token[] = useMemo(
    () => [loadedInputCurrency, loadedOutputCurrency]?.filter((c): c is Token => c?.isToken ?? false) ?? [],
    [loadedInputCurrency, loadedOutputCurrency]
  )
  const handleConfirmTokenWarning = useCallback(() => {
    setDismissTokenWarning(true)
  }, [])

  // dismiss warning if all imported tokens are in active lists
  const defaultTokens = useAllTokens()
  const importTokensNotInDefault =
    urlLoadedTokens &&
    urlLoadedTokens.filter((token: Token) => {
      return !Boolean(token.address in defaultTokens)
    })

  const theme = useContext(ThemeContext)

  // toggle wallet when disconnected
  const toggleWalletModal = useWalletModalToggle()

  // for expert mode
  const [isExpertMode] = useExpertModeManager()

  // get version from the url
  const toggledVersion = useToggledVersion()

  // swap state
  const { independentField, typedValue, recipient } = useSwapState()
  const {
    trade: { state: tradeState, trade },
    allowedSlippage,
    currencyBalances,
    parsedAmount,
    currencies,
    inputError: swapInputError,
  } = useDerivedSwapInfo()

  const {
    wrapType,
    execute: onWrap,
    inputError: wrapInputError,
  } = useWrapCallback(currencies[Field.INPUT], currencies[Field.OUTPUT], typedValue)
  const showWrap: boolean = wrapType !== WrapType.NOT_APPLICABLE
  const { address: recipientAddress } = useENSAddress(recipient)

  const parsedAmounts = useMemo(
    () =>
      showWrap
        ? {
            [Field.INPUT]: parsedAmount,
            [Field.OUTPUT]: parsedAmount,
          }
        : {
            [Field.INPUT]: independentField === Field.INPUT ? parsedAmount : trade?.inputAmount,
            [Field.OUTPUT]: independentField === Field.OUTPUT ? parsedAmount : trade?.outputAmount,
          },
    [independentField, parsedAmount, showWrap, trade]
  )

  const [routeNotFound, routeIsLoading, routeIsSyncing] = useMemo(
    () => [!trade?.swaps, TradeState.LOADING === tradeState, TradeState.SYNCING === tradeState],
    [trade, tradeState]
  )

  const fiatValueInput = useUSDCValue(parsedAmounts[Field.INPUT])
  const fiatValueOutput = useUSDCValue(parsedAmounts[Field.OUTPUT])
  const priceImpact = routeIsSyncing ? undefined : computeFiatValuePriceImpact(fiatValueInput, fiatValueOutput)

  const { onSwitchTokens, onCurrencySelection, onUserInput, onChangeRecipient } = useSwapActionHandlers()
  const isValid = !swapInputError
  const dependentField: Field = independentField === Field.INPUT ? Field.OUTPUT : Field.INPUT

  const handleTypeInput = useCallback(
    (value: string) => {
      onUserInput(Field.INPUT, value)
    },
    [onUserInput]
  )
  const handleTypeOutput = useCallback(
    (value: string) => {
      onUserInput(Field.OUTPUT, value)
    },
    [onUserInput]
  )

  // reset if they close warning without tokens in params
  const handleDismissTokenWarning = useCallback(() => {
    setDismissTokenWarning(true)
    history.push('/swap/')
  }, [history])

  // modal and loading
  const [{ showConfirm, tradeToConfirm, swapErrorMessage, attemptingTxn, txHash }, setSwapState] = useState<{
    showConfirm: boolean
    tradeToConfirm: Trade<Currency, Currency, TradeType> | undefined
    attemptingTxn: boolean
    swapErrorMessage: string | undefined
    txHash: string | undefined
  }>({
    showConfirm: false,
    tradeToConfirm: undefined,
    attemptingTxn: false,
    swapErrorMessage: undefined,
    txHash: undefined,
  })

  const formattedAmounts = {
    [independentField]: typedValue,
    [dependentField]: showWrap
      ? parsedAmounts[independentField]?.toExact() ?? ''
      : parsedAmounts[dependentField]?.toSignificant(6) ?? '',
  }

  const userHasSpecifiedInputOutput = Boolean(
    currencies[Field.INPUT] && currencies[Field.OUTPUT] && parsedAmounts[independentField]?.greaterThan(JSBI.BigInt(0))
  )

  const approvalOptimizedTrade = useApprovalOptimizedTrade(trade, allowedSlippage)

  // check whether the user has approved the router on the input token
  const [approvalState, approveCallback] = useApproveCallbackFromTrade(approvalOptimizedTrade, allowedSlippage)
  const {
    state: signatureState,
    signatureData,
    gatherPermitSignature,
  } = useERC20PermitFromTrade(trade, allowedSlippage)

  const handleApprove = useCallback(async () => {
    if (signatureState === UseERC20PermitState.NOT_SIGNED && gatherPermitSignature) {
      try {
        await gatherPermitSignature()
      } catch (error) {
        // try to approve if gatherPermitSignature failed for any reason other than the user rejecting it
        if (error?.code !== 4001) {
          await approveCallback()
        }
      }
    } else {
      await approveCallback()

      ReactGA.event({
        category: 'Swap',
        action: 'Approve',
        label: [trade?.inputAmount.currency.symbol, toggledVersion].join('/'),
      })
    }
  }, [approveCallback, gatherPermitSignature, signatureState, toggledVersion, trade?.inputAmount.currency.symbol])

  // check if user has gone through approval process, used to show two step buttons, reset on token change
  const [approvalSubmitted, setApprovalSubmitted] = useState<boolean>(false)

  // mark when a user has submitted an approval, reset onTokenSelection for input field
  useEffect(() => {
    if (approvalState === ApprovalState.PENDING) {
      setApprovalSubmitted(true)
    }
  }, [approvalState, approvalSubmitted])

  const maxInputAmount: CurrencyAmount<Currency> | undefined = maxAmountSpend(currencyBalances[Field.INPUT])
  const showMaxButton = Boolean(maxInputAmount?.greaterThan(0) && !parsedAmounts[Field.INPUT]?.equalTo(maxInputAmount))

  // the callback to execute the swap
  const { callback: swapCallback, error: swapCallbackError } = useSwapCallback(
    approvalOptimizedTrade,
    allowedSlippage,
    recipient,
    signatureData
  )

  const handleSwap = useCallback(() => {
    if (!swapCallback) {
      return
    }
    if (priceImpact && !confirmPriceImpactWithoutFee(priceImpact)) {
      return
    }
    setSwapState({ attemptingTxn: true, tradeToConfirm, showConfirm, swapErrorMessage: undefined, txHash: undefined })
    swapCallback()
      .then((hash) => {
        setSwapState({ attemptingTxn: false, tradeToConfirm, showConfirm, swapErrorMessage: undefined, txHash: hash })
        ReactGA.event({
          category: 'Swap',
          action:
            recipient === null
              ? 'Swap w/o Send'
              : (recipientAddress ?? recipient) === account
              ? 'Swap w/o Send + recipient'
              : 'Swap w/ Send',
          label: [trade?.inputAmount?.currency?.symbol, trade?.outputAmount?.currency?.symbol, 'MH'].join('/'),
        })
      })
      .catch((error) => {
        setSwapState({
          attemptingTxn: false,
          tradeToConfirm,
          showConfirm,
          swapErrorMessage: error.message,
          txHash: undefined,
        })
      })
  }, [swapCallback, priceImpact, tradeToConfirm, showConfirm, recipient, recipientAddress, account, trade])

  // errors
  const [showInverted, setShowInverted] = useState<boolean>(false)

  // warnings on the greater of fiat value price impact and execution price impact
  const priceImpactSeverity = useMemo(() => {
    const executionPriceImpact = trade?.priceImpact
    return warningSeverity(
      executionPriceImpact && priceImpact
        ? executionPriceImpact.greaterThan(priceImpact)
          ? executionPriceImpact
          : priceImpact
        : executionPriceImpact ?? priceImpact
    )
  }, [priceImpact, trade])

  const isArgentWallet = useIsArgentWallet()

  // show approve flow when: no error on inputs, not approved or pending, or approved in current session
  // never show if price impact is above threshold in non expert mode
  const showApproveFlow =
    !isArgentWallet &&
    !swapInputError &&
    (approvalState === ApprovalState.NOT_APPROVED ||
      approvalState === ApprovalState.PENDING ||
      (approvalSubmitted && approvalState === ApprovalState.APPROVED)) &&
    !(priceImpactSeverity > 3 && !isExpertMode)

  const handleConfirmDismiss = useCallback(() => {
    setSwapState({ showConfirm: false, tradeToConfirm, attemptingTxn, swapErrorMessage, txHash })
    // if there was a tx hash, we want to clear the input
    if (txHash) {
      onUserInput(Field.INPUT, '')
    }
  }, [attemptingTxn, onUserInput, swapErrorMessage, tradeToConfirm, txHash])

  const handleAcceptChanges = useCallback(() => {
    setSwapState({ tradeToConfirm: trade, swapErrorMessage, txHash, attemptingTxn, showConfirm })
  }, [attemptingTxn, showConfirm, swapErrorMessage, trade, txHash])

  const handleInputSelect = useCallback(
    (inputCurrency) => {
      setApprovalSubmitted(false) // reset 2 step UI for approvals
      onCurrencySelection(Field.INPUT, inputCurrency)
    },
    [onCurrencySelection]
  )

  const handleMaxInput = useCallback(() => {
    maxInputAmount && onUserInput(Field.INPUT, maxInputAmount.toExact())
    ReactGA.event({
      category: 'Swap',
      action: 'Max',
    })
  }, [maxInputAmount, onUserInput])

  const handleOutputSelect = useCallback(
    (outputCurrency) => onCurrencySelection(Field.OUTPUT, outputCurrency),
    [onCurrencySelection]
  )

  const swapIsUnsupported = useIsSwapUnsupported(currencies[Field.INPUT], currencies[Field.OUTPUT])

  const priceImpactTooHigh = priceImpactSeverity > 3 && !isExpertMode

  return (
    <>
      <TokenWarningModal
        isOpen={importTokensNotInDefault.length > 0 && !dismissTokenWarning}
        tokens={importTokensNotInDefault}
        onConfirm={handleConfirmTokenWarning}
        onDismiss={handleDismissTokenWarning}
      />
      <NetworkAlert />
      <AppBody>
        <SwapHeader allowedSlippage={allowedSlippage} />
        <Wrapper id="swap-page">
          <ConfirmSwapModal
            isOpen={showConfirm}
            trade={trade}
            originalTrade={tradeToConfirm}
            onAcceptChanges={handleAcceptChanges}
            attemptingTxn={attemptingTxn}
            txHash={txHash}
            recipient={recipient}
            allowedSlippage={allowedSlippage}
            onConfirm={handleSwap}
            swapErrorMessage={swapErrorMessage}
            onDismiss={handleConfirmDismiss}
          />

          <AutoColumn gap={'sm'}>
            <div style={{ display: 'relative' }}>
              <CurrencyInputPanel
                label={
                  independentField === Field.OUTPUT && !showWrap ? <Trans>From (at most)</Trans> : <Trans>From</Trans>
                }
                value={formattedAmounts[Field.INPUT]}
                showMaxButton={showMaxButton}
                currency={currencies[Field.INPUT]}
                onUserInput={handleTypeInput}
                onMax={handleMaxInput}
                fiatValue={fiatValueInput ?? undefined}
                onCurrencySelect={handleInputSelect}
                otherCurrency={currencies[Field.OUTPUT]}
                showCommonBases={true}
                id="swap-currency-input"
                loading={independentField === Field.OUTPUT && routeIsSyncing}
              />
              <ArrowWrapper clickable>
                <ArrowDown
                  size="16"
                  onClick={() => {
                    setApprovalSubmitted(false) // reset 2 step UI for approvals
                    onSwitchTokens()
                  }}
                  color={currencies[Field.INPUT] && currencies[Field.OUTPUT] ? theme.text1 : theme.text3}
                />
              </ArrowWrapper>
              <CurrencyInputPanel
                value={formattedAmounts[Field.OUTPUT]}
                onUserInput={handleTypeOutput}
                label={independentField === Field.INPUT && !showWrap ? <Trans>To (at least)</Trans> : <Trans>To</Trans>}
                showMaxButton={false}
                hideBalance={false}
                fiatValue={fiatValueOutput ?? undefined}
                priceImpact={priceImpact}
                currency={currencies[Field.OUTPUT]}
                onCurrencySelect={handleOutputSelect}
                otherCurrency={currencies[Field.INPUT]}
                showCommonBases={true}
                id="swap-currency-output"
                loading={independentField === Field.INPUT && routeIsSyncing}
              />
            </div>

            {recipient !== null && !showWrap ? (
              <>
                <AutoRow justify="space-between" style={{ padding: '0 1rem' }}>
                  <ArrowWrapper clickable={false}>
                    <ArrowDown size="16" color={theme.text2} />
                  </ArrowWrapper>
                  <LinkStyledButton id="remove-recipient-button" onClick={() => onChangeRecipient(null)}>
                    <Trans>- Remove recipient</Trans>
                  </LinkStyledButton>
                </AutoRow>
                <AddressInputPanel id="recipient" value={recipient} onChange={onChangeRecipient} />
              </>
            ) : null}

            {!showWrap && trade && (
              <Row justify={!trade ? 'center' : 'space-between'}>
                <RowFixed style={{ position: 'relative' }}>
                  <MouseoverTooltipContent
                    wrap={false}
                    content={
                      <ResponsiveTooltipContainer>
                        <SwapRoute trade={trade} syncing={routeIsSyncing} />
                      </ResponsiveTooltipContainer>
                    }
                    placement="bottom"
                    onOpen={() =>
                      ReactGA.event({
                        category: 'Swap',
                        action: 'Router Tooltip Open',
                      })
                    }
                  >
                    <AutoRow gap="4px" width="auto">
                      <AutoRouterLogo />
                      <LoadingOpacityContainer $loading={routeIsSyncing}>
<<<<<<< HEAD
                        {trade.swaps.length > 1 && <TYPE.blue fontSize={14}>{trade.swaps.length} routes</TYPE.blue>}
=======
                        {trade instanceof V3Trade && trade.swaps.length > 1 && (
                          <ThemedText.Blue fontSize={14}>{trade.swaps.length} routes</ThemedText.Blue>
                        )}
>>>>>>> 38cf4f46
                      </LoadingOpacityContainer>
                    </AutoRow>
                  </MouseoverTooltipContent>
                </RowFixed>
                <RowFixed>
                  <LoadingOpacityContainer $loading={routeIsSyncing}>
                    <TradePrice
                      price={trade.executionPrice}
                      showInverted={showInverted}
                      setShowInverted={setShowInverted}
                    />
                  </LoadingOpacityContainer>
                  <MouseoverTooltipContent
                    wrap={false}
                    content={
                      <ResponsiveTooltipContainer origin="top right" width={'295px'}>
                        <AdvancedSwapDetails trade={trade} allowedSlippage={allowedSlippage} syncing={routeIsSyncing} />
                      </ResponsiveTooltipContainer>
                    }
                    placement="bottom"
                    onOpen={() =>
                      ReactGA.event({
                        category: 'Swap',
                        action: 'Transaction Details Tooltip Open',
                      })
                    }
                  >
                    <StyledInfo />
                  </MouseoverTooltipContent>
                </RowFixed>
              </Row>
            )}

            <div>
              {swapIsUnsupported ? (
                <ButtonPrimary disabled={true}>
                  <ThemedText.Main mb="4px">
                    <Trans>Unsupported Asset</Trans>
                  </ThemedText.Main>
                </ButtonPrimary>
              ) : !account ? (
                <ButtonLight onClick={toggleWalletModal}>
                  <Trans>Connect Wallet</Trans>
                </ButtonLight>
              ) : showWrap ? (
                <ButtonPrimary disabled={Boolean(wrapInputError)} onClick={onWrap}>
                  {wrapInputError ??
                    (wrapType === WrapType.WRAP ? (
                      <Trans>Wrap</Trans>
                    ) : wrapType === WrapType.UNWRAP ? (
                      <Trans>Unwrap</Trans>
                    ) : null)}
                </ButtonPrimary>
              ) : routeIsSyncing || routeIsLoading ? (
                <GreyCard style={{ textAlign: 'center' }}>
                  <ThemedText.Main mb="4px">
                    <Dots>
                      <Trans>Loading</Trans>
                    </Dots>
                  </ThemedText.Main>
                </GreyCard>
              ) : routeNotFound && userHasSpecifiedInputOutput ? (
                <GreyCard style={{ textAlign: 'center' }}>
                  <ThemedText.Main mb="4px">
                    <Trans>Insufficient liquidity for this trade.</Trans>
                  </ThemedText.Main>
                </GreyCard>
              ) : showApproveFlow ? (
                <AutoRow style={{ flexWrap: 'nowrap', width: '100%' }}>
                  <AutoColumn style={{ width: '100%' }} gap="12px">
                    <ButtonConfirmed
                      onClick={handleApprove}
                      disabled={
                        approvalState !== ApprovalState.NOT_APPROVED ||
                        approvalSubmitted ||
                        signatureState === UseERC20PermitState.SIGNED
                      }
                      width="100%"
                      altDisabledStyle={approvalState === ApprovalState.PENDING} // show solid button while waiting
                      confirmed={
                        approvalState === ApprovalState.APPROVED || signatureState === UseERC20PermitState.SIGNED
                      }
                    >
                      <AutoRow justify="space-between" style={{ flexWrap: 'nowrap' }}>
                        <span style={{ display: 'flex', alignItems: 'center' }}>
                          <CurrencyLogo
                            currency={currencies[Field.INPUT]}
                            size={'20px'}
                            style={{ marginRight: '8px', flexShrink: 0 }}
                          />
                          {/* we need to shorten this string on mobile */}
                          {approvalState === ApprovalState.APPROVED || signatureState === UseERC20PermitState.SIGNED ? (
                            <Trans>You can now trade {currencies[Field.INPUT]?.symbol}</Trans>
                          ) : (
                            <Trans>Allow the Uniswap Protocol to use your {currencies[Field.INPUT]?.symbol}</Trans>
                          )}
                        </span>
                        {approvalState === ApprovalState.PENDING ? (
                          <Loader stroke="white" />
                        ) : (approvalSubmitted && approvalState === ApprovalState.APPROVED) ||
                          signatureState === UseERC20PermitState.SIGNED ? (
                          <CheckCircle size="20" color={theme.green1} />
                        ) : (
                          <MouseoverTooltip
                            text={
                              <Trans>
                                You must give the Uniswap smart contracts permission to use your{' '}
                                {currencies[Field.INPUT]?.symbol}. You only have to do this once per token.
                              </Trans>
                            }
                          >
                            <HelpCircle size="20" color={'white'} style={{ marginLeft: '8px' }} />
                          </MouseoverTooltip>
                        )}
                      </AutoRow>
                    </ButtonConfirmed>
                    <ButtonError
                      onClick={() => {
                        if (isExpertMode) {
                          handleSwap()
                        } else {
                          setSwapState({
                            tradeToConfirm: trade,
                            attemptingTxn: false,
                            swapErrorMessage: undefined,
                            showConfirm: true,
                            txHash: undefined,
                          })
                        }
                      }}
                      width="100%"
                      id="swap-button"
                      disabled={
                        !isValid ||
                        (approvalState !== ApprovalState.APPROVED && signatureState !== UseERC20PermitState.SIGNED) ||
                        priceImpactTooHigh
                      }
                      error={isValid && priceImpactSeverity > 2}
                    >
                      <Text fontSize={16} fontWeight={500}>
                        {priceImpactTooHigh ? (
                          <Trans>High Price Impact</Trans>
                        ) : priceImpactSeverity > 2 ? (
                          <Trans>Swap Anyway</Trans>
                        ) : (
                          <Trans>Swap</Trans>
                        )}
                      </Text>
                    </ButtonError>
                  </AutoColumn>
                </AutoRow>
              ) : (
                <ButtonError
                  onClick={() => {
                    if (isExpertMode) {
                      handleSwap()
                    } else {
                      setSwapState({
                        tradeToConfirm: trade,
                        attemptingTxn: false,
                        swapErrorMessage: undefined,
                        showConfirm: true,
                        txHash: undefined,
                      })
                    }
                  }}
                  id="swap-button"
                  disabled={!isValid || priceImpactTooHigh || !!swapCallbackError}
                  error={isValid && priceImpactSeverity > 2 && !swapCallbackError}
                >
                  <Text fontSize={20} fontWeight={500}>
                    {swapInputError ? (
                      swapInputError
                    ) : priceImpactTooHigh ? (
                      <Trans>Price Impact Too High</Trans>
                    ) : priceImpactSeverity > 2 ? (
                      <Trans>Swap Anyway</Trans>
                    ) : (
                      <Trans>Swap</Trans>
                    )}
                  </Text>
                </ButtonError>
              )}
              {isExpertMode && swapErrorMessage ? <SwapCallbackError error={swapErrorMessage} /> : null}
            </div>
          </AutoColumn>
        </Wrapper>
      </AppBody>
      <SwitchLocaleLink />
      {!swapIsUnsupported ? null : (
        <UnsupportedCurrencyFooter
          show={swapIsUnsupported}
          currencies={[currencies[Field.INPUT], currencies[Field.OUTPUT]]}
        />
      )}
    </>
  )
}<|MERGE_RESOLUTION|>--- conflicted
+++ resolved
@@ -457,13 +457,11 @@
                     <AutoRow gap="4px" width="auto">
                       <AutoRouterLogo />
                       <LoadingOpacityContainer $loading={routeIsSyncing}>
-<<<<<<< HEAD
-                        {trade.swaps.length > 1 && <TYPE.blue fontSize={14}>{trade.swaps.length} routes</TYPE.blue>}
-=======
-                        {trade instanceof V3Trade && trade.swaps.length > 1 && (
-                          <ThemedText.Blue fontSize={14}>{trade.swaps.length} routes</ThemedText.Blue>
+                        {trade.swaps.length > 1 && (
+                          <ThemedText.Blue fontSize={14}>
+                            <Trans>{trade.swaps.length} routes</Trans>
+                          </ThemedText.Blue>
                         )}
->>>>>>> 38cf4f46
                       </LoadingOpacityContainer>
                     </AutoRow>
                   </MouseoverTooltipContent>
