import React, { useState, useCallback } from 'react'
import { withRouter, NavLink } from 'react-router-dom'
import { useTranslation } from 'react-i18next'
import styled from 'styled-components'

import OversizedPanel from '../../components/OversizedPanel'
import { ReactComponent as Dropdown } from '../../assets/images/dropdown-blue.svg'

import Modal from '../../components/Modal'
import { useBodyKeyDown } from '../../hooks'

import { lighten } from 'polished'

const poolTabOrder = [
  {
    path: '/add-liquidity',
    textKey: 'addLiquidity',
    regex: /\/add-liquidity/
  },
  {
    path: '/remove-liquidity',
    textKey: 'removeLiquidity',
    regex: /\/remove-liquidity/
  },
  {
    path: '/create-exchange',
    textKey: 'createExchange',
    regex: /\/create-exchange.*/
  }
]

const LiquidityContainer = styled.div`
  ${({ theme }) => theme.flexRowNoWrap};
  align-items: center;
  padding: 1rem 1rem;
  font-size: 1rem;
  color: ${({ theme }) => theme.royalBlue};
  font-weight: 500;
  cursor: pointer;

  :hover {
    color: ${({ theme }) => lighten(0.1, theme.royalBlue)};
  }

  img {
    height: 0.75rem;
    width: 0.75rem;
  }
`

const LiquidityLabel = styled.span`
  flex: 1 0 auto;
`

const activeClassName = 'MODE'

const StyledNavLink = styled(NavLink).attrs({
  activeClassName
})`
  ${({ theme }) => theme.flexRowNoWrap}
  padding: 1rem;
  margin-left: 1rem;
  margin-right: 1rem;
  font-size: 1rem;
  cursor: pointer;
  text-decoration: none;
  color: ${({ theme }) => theme.doveGray};
  font-size: 1rem;

  &.${activeClassName} {
    background-color: ${({ theme }) => theme.inputBackground};
    border-radius: 3rem;
<<<<<<< HEAD
    box-shadow: 0 0 1px 1px ${({ theme }) => theme.mercuryGray};
=======
    border: 1px solid ${({ theme }) => theme.mercuryGray};
>>>>>>> 4e834c4c
    font-weight: 500;
    color: ${({ theme }) => theme.royalBlue};
  }
`

const PoolModal = styled.div`
  background-color: ${({ theme }) => theme.inputBackground};
  width: 100%;
  height: 100%;
  padding: 2rem 0 2rem 0;
`

const WrappedDropdown = ({ isError, highSlippageWarning, ...rest }) => <Dropdown {...rest} />
const ColoredDropdown = styled(WrappedDropdown)`
  path {
    stroke: ${({ theme }) => theme.royalBlue};
  }
`

function ModeSelector({ location: { pathname }, history }) {
  const { t } = useTranslation()

  const [modalIsOpen, setModalIsOpen] = useState(false)

  const activeTabKey = poolTabOrder[poolTabOrder.findIndex(({ regex }) => pathname.match(regex))].textKey

  const navigate = useCallback(
    direction => {
      const tabIndex = poolTabOrder.findIndex(({ regex }) => pathname.match(regex))
      history.push(poolTabOrder[(tabIndex + poolTabOrder.length + direction) % poolTabOrder.length].path)
    },
    [pathname, history]
  )
  const navigateRight = useCallback(() => {
    navigate(1)
  }, [navigate])
  const navigateLeft = useCallback(() => {
    navigate(-1)
  }, [navigate])

  useBodyKeyDown('ArrowDown', navigateRight, modalIsOpen)
  useBodyKeyDown('ArrowUp', navigateLeft, modalIsOpen)

  return (
    <OversizedPanel hideTop>
      <LiquidityContainer
        onClick={() => {
          setModalIsOpen(true)
        }}
      >
        <LiquidityLabel>{t(activeTabKey)}</LiquidityLabel>
        <ColoredDropdown alt="arrow down" />
      </LiquidityContainer>
      <Modal
        isOpen={modalIsOpen}
        onDismiss={() => {
          setModalIsOpen(false)
        }}
      >
        <PoolModal>
          {poolTabOrder.map(({ path, textKey, regex }) => (
            <StyledNavLink
              key={path}
              to={path}
              isActive={(_, { pathname }) => pathname.match(regex)}
              onClick={() => {
                setModalIsOpen(false)
              }}
            >
              {t(textKey)}
            </StyledNavLink>
          ))}
        </PoolModal>
      </Modal>
    </OversizedPanel>
  )
}

export default withRouter(ModeSelector)<|MERGE_RESOLUTION|>--- conflicted
+++ resolved
@@ -70,11 +70,7 @@
   &.${activeClassName} {
     background-color: ${({ theme }) => theme.inputBackground};
     border-radius: 3rem;
-<<<<<<< HEAD
-    box-shadow: 0 0 1px 1px ${({ theme }) => theme.mercuryGray};
-=======
     border: 1px solid ${({ theme }) => theme.mercuryGray};
->>>>>>> 4e834c4c
     font-weight: 500;
     color: ${({ theme }) => theme.royalBlue};
   }
