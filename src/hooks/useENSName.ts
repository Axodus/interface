--- conflicted
+++ resolved
@@ -1,9 +1,5 @@
-<<<<<<< HEAD
-import { namehash } from '@ethersproject/hash'
+import { namehash } from 'ethers/lib/utils'
 import { useSingleCallResult } from 'lib/hooks/multicall'
-=======
-import { namehash } from 'ethers/lib/utils'
->>>>>>> 83b70f3a
 import { useMemo } from 'react'
 
 import { isAddress } from '../utils'
