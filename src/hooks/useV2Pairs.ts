import { Currency, CurrencyAmount } from '@uniswap/sdk-core'
import { abi as IUniswapV2PairABI } from '@uniswap/v2-core/build/IUniswapV2Pair.json'
import { computePairAddress, Pair } from '@uniswap/v2-sdk'
<<<<<<< HEAD
import { useMultipleContractSingleData } from 'lib/hooks/multicall'
=======
import { Interface } from 'ethers/lib/utils'
>>>>>>> 83b70f3a
import { useMemo } from 'react'

import { V2_FACTORY_ADDRESSES } from '../constants/addresses'

const PAIR_INTERFACE = new Interface(IUniswapV2PairABI)

export enum PairState {
  LOADING,
  NOT_EXISTS,
  EXISTS,
  INVALID,
}

export function useV2Pairs(currencies: [Currency | undefined, Currency | undefined][]): [PairState, Pair | null][] {
  const tokens = useMemo(
    () => currencies.map(([currencyA, currencyB]) => [currencyA?.wrapped, currencyB?.wrapped]),
    [currencies]
  )

  const pairAddresses = useMemo(
    () =>
      tokens.map(([tokenA, tokenB]) => {
        return tokenA &&
          tokenB &&
          tokenA.chainId === tokenB.chainId &&
          !tokenA.equals(tokenB) &&
          V2_FACTORY_ADDRESSES[tokenA.chainId]
          ? computePairAddress({ factoryAddress: V2_FACTORY_ADDRESSES[tokenA.chainId], tokenA, tokenB })
          : undefined
      }),
    [tokens]
  )

  const results = useMultipleContractSingleData(pairAddresses, PAIR_INTERFACE, 'getReserves')

  return useMemo(() => {
    return results.map((result, i) => {
      const { result: reserves, loading } = result
      const tokenA = tokens[i][0]
      const tokenB = tokens[i][1]

      if (loading) return [PairState.LOADING, null]
      if (!tokenA || !tokenB || tokenA.equals(tokenB)) return [PairState.INVALID, null]
      if (!reserves) return [PairState.NOT_EXISTS, null]
      const { reserve0, reserve1 } = reserves
      const [token0, token1] = tokenA.sortsBefore(tokenB) ? [tokenA, tokenB] : [tokenB, tokenA]
      return [
        PairState.EXISTS,
        new Pair(
          CurrencyAmount.fromRawAmount(token0, reserve0.toString()),
          CurrencyAmount.fromRawAmount(token1, reserve1.toString())
        ),
      ]
    })
  }, [results, tokens])
}

export function useV2Pair(tokenA?: Currency, tokenB?: Currency): [PairState, Pair | null] {
  const inputs: [[Currency | undefined, Currency | undefined]] = useMemo(() => [[tokenA, tokenB]], [tokenA, tokenB])
  return useV2Pairs(inputs)[0]
}<|MERGE_RESOLUTION|>--- conflicted
+++ resolved
@@ -1,11 +1,8 @@
 import { Currency, CurrencyAmount } from '@uniswap/sdk-core'
 import { abi as IUniswapV2PairABI } from '@uniswap/v2-core/build/IUniswapV2Pair.json'
 import { computePairAddress, Pair } from '@uniswap/v2-sdk'
-<<<<<<< HEAD
+import { Interface } from 'ethers/lib/utils'
 import { useMultipleContractSingleData } from 'lib/hooks/multicall'
-=======
-import { Interface } from 'ethers/lib/utils'
->>>>>>> 83b70f3a
 import { useMemo } from 'react'
 
 import { V2_FACTORY_ADDRESSES } from '../constants/addresses'
