<<<<<<< HEAD
import { BigNumber } from 'ethers'
=======
import { BigNumber } from '@ethersproject/bignumber'
<<<<<<< HEAD
>>>>>>> e52c73526b6a11445570f0ba8615a65dd7a6d840
=======
>>>>>>> dda30444
import { CallStateResult, useSingleCallResult, useSingleContractMultipleData } from 'lib/hooks/multicall'
import { useMemo } from 'react'
import { PositionDetails } from 'types/position'

import { useV3NFTPositionManagerContract } from './useContract'

interface UseV3PositionsResults {
  loading: boolean
  positions: PositionDetails[] | undefined
}

function useV3PositionsFromTokenIds(tokenIds: BigNumber[] | undefined): UseV3PositionsResults {
  const positionManager = useV3NFTPositionManagerContract()
  const inputs = useMemo(() => (tokenIds ? tokenIds.map((tokenId) => [BigNumber.from(tokenId)]) : []), [tokenIds])
  const results = useSingleContractMultipleData(positionManager, 'positions', inputs)

  const loading = useMemo(() => results.some(({ loading }) => loading), [results])
  const error = useMemo(() => results.some(({ error }) => error), [results])

  const positions = useMemo(() => {
    if (!loading && !error && tokenIds) {
      return results.map((call, i) => {
        const tokenId = tokenIds[i]
        const result = call.result as CallStateResult
        return {
          tokenId,
          fee: result.fee,
          feeGrowthInside0LastX128: result.feeGrowthInside0LastX128,
          feeGrowthInside1LastX128: result.feeGrowthInside1LastX128,
          liquidity: result.liquidity,
          nonce: result.nonce,
          operator: result.operator,
          tickLower: result.tickLower,
          tickUpper: result.tickUpper,
          token0: result.token0,
          token1: result.token1,
          tokensOwed0: result.tokensOwed0,
          tokensOwed1: result.tokensOwed1,
        }
      })
    }
    return undefined
  }, [loading, error, results, tokenIds])

  return {
    loading,
    positions: positions?.map((position, i) => ({ ...position, tokenId: inputs[i][0] })),
  }
}

interface UseV3PositionResults {
  loading: boolean
  position: PositionDetails | undefined
}

export function useV3PositionFromTokenId(tokenId: BigNumber | undefined): UseV3PositionResults {
  const position = useV3PositionsFromTokenIds(tokenId ? [tokenId] : undefined)
  return {
    loading: position.loading,
    position: position.positions?.[0],
  }
}

export function useV3Positions(account: string | null | undefined): UseV3PositionsResults {
  const positionManager = useV3NFTPositionManagerContract()

  const { loading: balanceLoading, result: balanceResult } = useSingleCallResult(positionManager, 'balanceOf', [
    account ?? undefined,
  ])

  // we don't expect any account balance to ever exceed the bounds of max safe int
  const accountBalance: number | undefined = balanceResult?.[0]?.toNumber()

  const tokenIdsArgs = useMemo(() => {
    if (accountBalance && account) {
      const tokenRequests = []
      for (let i = 0; i < accountBalance; i++) {
        tokenRequests.push([account, i])
      }
      return tokenRequests
    }
    return []
  }, [account, accountBalance])

  const tokenIdResults = useSingleContractMultipleData(positionManager, 'tokenOfOwnerByIndex', tokenIdsArgs)
  const someTokenIdsLoading = useMemo(() => tokenIdResults.some(({ loading }) => loading), [tokenIdResults])

  const tokenIds = useMemo(() => {
    if (account) {
      return tokenIdResults
        .map(({ result }) => result)
        .filter((result): result is CallStateResult => !!result)
        .map((result) => BigNumber.from(result[0]))
    }
    return []
  }, [account, tokenIdResults])

  const { positions, loading: positionsLoading } = useV3PositionsFromTokenIds(tokenIds)

  return {
    loading: someTokenIdsLoading || balanceLoading || positionsLoading,
    positions,
  }
}<|MERGE_RESOLUTION|>--- conflicted
+++ resolved
@@ -1,11 +1,4 @@
-<<<<<<< HEAD
-import { BigNumber } from 'ethers'
-=======
 import { BigNumber } from '@ethersproject/bignumber'
-<<<<<<< HEAD
->>>>>>> e52c73526b6a11445570f0ba8615a65dd7a6d840
-=======
->>>>>>> dda30444
 import { CallStateResult, useSingleCallResult, useSingleContractMultipleData } from 'lib/hooks/multicall'
 import { useMemo } from 'react'
 import { PositionDetails } from 'types/position'
