<<<<<<< HEAD
import { BigNumber } from '@ethersproject/bignumber'
import { CallStateResult, useSingleCallResult, useSingleContractMultipleData } from 'lib/hooks/multicall'
=======
import { BigNumber } from 'ethers'
>>>>>>> 83b70f3a
import { useMemo } from 'react'
import { PositionDetails } from 'types/position'

import { useV3NFTPositionManagerContract } from './useContract'

interface UseV3PositionsResults {
  loading: boolean
  positions: PositionDetails[] | undefined
}

function useV3PositionsFromTokenIds(tokenIds: BigNumber[] | undefined): UseV3PositionsResults {
  const positionManager = useV3NFTPositionManagerContract()
  const inputs = useMemo(() => (tokenIds ? tokenIds.map((tokenId) => [BigNumber.from(tokenId)]) : []), [tokenIds])
  const results = useSingleContractMultipleData(positionManager, 'positions', inputs)

  const loading = useMemo(() => results.some(({ loading }) => loading), [results])
  const error = useMemo(() => results.some(({ error }) => error), [results])

  const positions = useMemo(() => {
    if (!loading && !error && tokenIds) {
      return results.map((call, i) => {
        const tokenId = tokenIds[i]
        const result = call.result as CallStateResult
        return {
          tokenId,
          fee: result.fee,
          feeGrowthInside0LastX128: result.feeGrowthInside0LastX128,
          feeGrowthInside1LastX128: result.feeGrowthInside1LastX128,
          liquidity: result.liquidity,
          nonce: result.nonce,
          operator: result.operator,
          tickLower: result.tickLower,
          tickUpper: result.tickUpper,
          token0: result.token0,
          token1: result.token1,
          tokensOwed0: result.tokensOwed0,
          tokensOwed1: result.tokensOwed1,
        }
      })
    }
    return undefined
  }, [loading, error, results, tokenIds])

  return {
    loading,
    positions: positions?.map((position, i) => ({ ...position, tokenId: inputs[i][0] })),
  }
}

interface UseV3PositionResults {
  loading: boolean
  position: PositionDetails | undefined
}

export function useV3PositionFromTokenId(tokenId: BigNumber | undefined): UseV3PositionResults {
  const position = useV3PositionsFromTokenIds(tokenId ? [tokenId] : undefined)
  return {
    loading: position.loading,
    position: position.positions?.[0],
  }
}

export function useV3Positions(account: string | null | undefined): UseV3PositionsResults {
  const positionManager = useV3NFTPositionManagerContract()

  const { loading: balanceLoading, result: balanceResult } = useSingleCallResult(positionManager, 'balanceOf', [
    account ?? undefined,
  ])

  // we don't expect any account balance to ever exceed the bounds of max safe int
  const accountBalance: number | undefined = balanceResult?.[0]?.toNumber()

  const tokenIdsArgs = useMemo(() => {
    if (accountBalance && account) {
      const tokenRequests = []
      for (let i = 0; i < accountBalance; i++) {
        tokenRequests.push([account, i])
      }
      return tokenRequests
    }
    return []
  }, [account, accountBalance])

  const tokenIdResults = useSingleContractMultipleData(positionManager, 'tokenOfOwnerByIndex', tokenIdsArgs)
  const someTokenIdsLoading = useMemo(() => tokenIdResults.some(({ loading }) => loading), [tokenIdResults])

  const tokenIds = useMemo(() => {
    if (account) {
      return tokenIdResults
        .map(({ result }) => result)
        .filter((result): result is CallStateResult => !!result)
        .map((result) => BigNumber.from(result[0]))
    }
    return []
  }, [account, tokenIdResults])

  const { positions, loading: positionsLoading } = useV3PositionsFromTokenIds(tokenIds)

  return {
    loading: someTokenIdsLoading || balanceLoading || positionsLoading,
    positions,
  }
}<|MERGE_RESOLUTION|>--- conflicted
+++ resolved
@@ -1,9 +1,5 @@
-<<<<<<< HEAD
-import { BigNumber } from '@ethersproject/bignumber'
+import { BigNumber } from 'ethers'
 import { CallStateResult, useSingleCallResult, useSingleContractMultipleData } from 'lib/hooks/multicall'
-=======
-import { BigNumber } from 'ethers'
->>>>>>> 83b70f3a
 import { useMemo } from 'react'
 import { PositionDetails } from 'types/position'
 
