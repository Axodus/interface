--- conflicted
+++ resolved
@@ -1,8 +1,4 @@
-<<<<<<< HEAD
-import { BigNumber } from 'ethers'
-=======
 import { BigNumber } from '@ethersproject/bignumber'
->>>>>>> e52c7352
 import { useSingleCallResult } from 'lib/hooks/multicall'
 
 import { useInterfaceMulticall } from './useContract'
