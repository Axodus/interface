import { skipToken } from '@reduxjs/toolkit/query/react'
import { Currency, CurrencyAmount, TradeType } from '@uniswap/sdk-core'
import { Trade } from '@uniswap/v3-sdk'
import ms from 'ms.macro'
import { useMemo } from 'react'
import { useBlockNumber } from 'state/application/hooks'
import { useGetQuoteQuery } from 'state/routing/slice'
<<<<<<< HEAD
=======

>>>>>>> 8bb1983a
import { computeRoutes } from './computeRoutes'
import { V3TradeState } from './types'

export function useFreshData<T>(data: T, dataBlockNumber: number, maxBlockAge = 10): T | undefined {
  const localBlockNumber = useBlockNumber()

  if (!localBlockNumber) return undefined
  if (localBlockNumber - dataBlockNumber > maxBlockAge) {
    return undefined
  }

  return data
}

/**
 * Returns query arguments for the Routing API query or undefined if the
 * query should be skipped.
 */
function useRoutingAPIArguments({
  tokenIn,
  tokenOut,
  amount,
  tradeType,
}: {
  tokenIn: Currency | undefined
  tokenOut: Currency | undefined
  amount: CurrencyAmount<Currency> | undefined
  tradeType: TradeType
}) {
  if (!tokenIn || !tokenOut || !amount || tokenIn.equals(tokenOut)) {
    return undefined
  }

  return {
    tokenInAddress: tokenIn.wrapped.address,
    tokenInChainId: tokenIn.chainId,
    tokenOutAddress: tokenOut.wrapped.address,
    tokenOutChainId: tokenOut.chainId,
    amount: amount.quotient.toString(),
    type: (tradeType === TradeType.EXACT_INPUT ? 'exactIn' : 'exactOut') as 'exactIn' | 'exactOut',
  }
}

/**
 * Returns the best v3 trade by invoking the routing api
 * @param tradeType whether the swap is an exact in/out
 * @param amountSpecified the exact amount to swap in/out
 * @param otherCurrency the desired output/payment currency
 */
export function useRoutingAPITrade<TTradeType extends TradeType>(
  tradeType: TTradeType,
  amountSpecified?: CurrencyAmount<Currency>,
  otherCurrency?: Currency
): { state: V3TradeState; trade: Trade<Currency, Currency, TTradeType> | null } {
  const [currencyIn, currencyOut]: [Currency | undefined, Currency | undefined] = useMemo(
    () =>
      tradeType === TradeType.EXACT_INPUT
        ? [amountSpecified?.currency, otherCurrency]
        : [otherCurrency, amountSpecified?.currency],
    [amountSpecified, otherCurrency, tradeType]
  )

  const queryArgs = useRoutingAPIArguments({
    tokenIn: currencyIn,
    tokenOut: currencyOut,
    amount: amountSpecified,
    tradeType,
  })

  const { isLoading, isError, data } = useGetQuoteQuery(queryArgs ?? skipToken, {
    pollingInterval: ms`10s`,
    refetchOnFocus: true,
  })

  const quoteResult = useFreshData(data, Number(data?.blockNumber) || 0)

  const routes = useMemo(
    () => computeRoutes(currencyIn, currencyOut, quoteResult),
    [currencyIn, currencyOut, quoteResult]
  )

  return useMemo(() => {
    if (!currencyIn || !currencyOut) {
      return {
        state: V3TradeState.INVALID,
        trade: null,
      }
    }

    if (isLoading && !quoteResult) {
      // only on first hook render
      return {
        state: V3TradeState.LOADING,
        trade: null,
      }
    }

    const otherAmount =
      tradeType === TradeType.EXACT_INPUT
        ? currencyOut && quoteResult
          ? CurrencyAmount.fromRawAmount(currencyOut, quoteResult.quote)
          : undefined
        : currencyIn && quoteResult
        ? CurrencyAmount.fromRawAmount(currencyIn, quoteResult.quote)
        : undefined

    if (isError || !otherAmount || !routes || routes.length === 0 || !queryArgs) {
      return {
        state: V3TradeState.NO_ROUTE_FOUND,
        trade: null,
      }
    }

    const trade = Trade.createUncheckedTradeWithMultipleRoutes<Currency, Currency, TTradeType>({
      routes,
      tradeType,
    })

    return {
      // always return VALID regardless of isFetching status
      state: V3TradeState.VALID,
      trade,
    }
  }, [currencyIn, currencyOut, isLoading, quoteResult, isError, routes, queryArgs, tradeType])
}<|MERGE_RESOLUTION|>--- conflicted
+++ resolved
@@ -5,10 +5,6 @@
 import { useMemo } from 'react'
 import { useBlockNumber } from 'state/application/hooks'
 import { useGetQuoteQuery } from 'state/routing/slice'
-<<<<<<< HEAD
-=======
-
->>>>>>> 8bb1983a
 import { computeRoutes } from './computeRoutes'
 import { V3TradeState } from './types'
 
