import { skipToken } from '@reduxjs/toolkit/query/react'
<<<<<<< HEAD
import { Currency, CurrencyAmount, Token, TradeType } from '@uniswap/sdk-core'
import { Trade } from '@uniswap/v3-sdk'
import { useStablecoinAmountFromFiatValue } from 'hooks/useUSDCPrice'
=======
import { Trade } from '@uniswap/router-sdk'
import { Currency, CurrencyAmount, TradeType } from '@uniswap/sdk-core'
>>>>>>> 284c44aa
import ms from 'ms.macro'
import { useMemo } from 'react'
import { useBlockNumber } from 'state/application/hooks'
import { useGetQuoteQuery } from 'state/routing/slice'
import { useClientSideRouter } from 'state/user/hooks'

<<<<<<< HEAD
import { GetQuoteResult, V3TradeState } from './types'
import { computeRoutes } from './utils'
=======
import { TradeState } from './types'
import { computeRoutes, transformRoutesToTrade } from './utils'
>>>>>>> 284c44aa

function useFreshData<T>(data: T, dataBlockNumber: number, maxBlockAge = 10): T | undefined {
  const localBlockNumber = useBlockNumber()

  if (!localBlockNumber) return undefined
  if (localBlockNumber - dataBlockNumber > maxBlockAge) {
    return undefined
  }

  return data
}

/**
 * Returns query arguments for the Routing API query or undefined if the
 * query should be skipped.
 */
function useRoutingAPIArguments({
  tokenIn,
  tokenOut,
  amount,
  tradeType,
}: {
  tokenIn: Currency | undefined
  tokenOut: Currency | undefined
  amount: CurrencyAmount<Currency> | undefined
  tradeType: TradeType
}) {
  const [clientSideRouter] = useClientSideRouter()

  if (!tokenIn || !tokenOut || !amount || tokenIn.equals(tokenOut)) {
    return undefined
  }

  return {
    amount: amount.quotient.toString(),
    tokenInAddress: tokenIn.wrapped.address,
    tokenInChainId: tokenIn.wrapped.chainId,
    tokenInDecimals: tokenIn.wrapped.decimals,
    tokenInSymbol: tokenIn.wrapped.symbol,
    tokenOutAddress: tokenOut.wrapped.address,
    tokenOutChainId: tokenOut.wrapped.chainId,
    tokenOutDecimals: tokenOut.wrapped.decimals,
    tokenOutSymbol: tokenOut.wrapped.symbol,
    useClientSideRouter: clientSideRouter,
    type: (tradeType === TradeType.EXACT_INPUT ? 'exactIn' : 'exactOut') as 'exactIn' | 'exactOut',
  }
}

/**
 * Returns the best trade by invoking the routing api or the smart order router on the client
 * @param tradeType whether the swap is an exact in/out
 * @param amountSpecified the exact amount to swap in/out
 * @param otherCurrency the desired output/payment currency
 */
export function useRoutingAPITrade<TTradeType extends TradeType>(
  tradeType: TTradeType,
  amountSpecified?: CurrencyAmount<Currency>,
  otherCurrency?: Currency
<<<<<<< HEAD
): {
  state: V3TradeState
  trade: Trade<Currency, Currency, TTradeType> | null
  gasUseEstimateUSD: CurrencyAmount<Token> | null // dollar amount in active chains stabelcoin
} {
=======
): { state: TradeState; trade: Trade<Currency, Currency, TTradeType> | undefined } {
>>>>>>> 284c44aa
  const [currencyIn, currencyOut]: [Currency | undefined, Currency | undefined] = useMemo(
    () =>
      tradeType === TradeType.EXACT_INPUT
        ? [amountSpecified?.currency, otherCurrency]
        : [otherCurrency, amountSpecified?.currency],
    [amountSpecified, otherCurrency, tradeType]
  )

  const queryArgs = useRoutingAPIArguments({
    tokenIn: currencyIn,
    tokenOut: currencyOut,
    amount: amountSpecified,
    tradeType,
  })

  const { isLoading, isError, data } = useGetQuoteQuery(queryArgs ?? skipToken, {
    pollingInterval: ms`15s`,
    refetchOnFocus: true,
  })

  const quoteResult: GetQuoteResult | undefined = useFreshData(data, Number(data?.blockNumber) || 0)

  const route = useMemo(
    () => computeRoutes(currencyIn, currencyOut, tradeType, quoteResult),
    [currencyIn, currencyOut, quoteResult, tradeType]
  )

  const gasUseEstimateUSD = useStablecoinAmountFromFiatValue(quoteResult?.gasUseEstimateUSD) ?? null

  return useMemo(() => {
    if (!currencyIn || !currencyOut) {
      return {
<<<<<<< HEAD
        state: V3TradeState.INVALID,
        trade: null,
        gasUseEstimateUSD,
=======
        state: TradeState.INVALID,
        trade: undefined,
>>>>>>> 284c44aa
      }
    }

    if (isLoading && !quoteResult) {
      // only on first hook render
      return {
<<<<<<< HEAD
        state: V3TradeState.LOADING,
        trade: null,
        gasUseEstimateUSD,
=======
        state: TradeState.LOADING,
        trade: undefined,
>>>>>>> 284c44aa
      }
    }

    const otherAmount =
      tradeType === TradeType.EXACT_INPUT
        ? currencyOut && quoteResult
          ? CurrencyAmount.fromRawAmount(currencyOut, quoteResult.quote)
          : undefined
        : currencyIn && quoteResult
        ? CurrencyAmount.fromRawAmount(currencyIn, quoteResult.quote)
        : undefined

    if (isError || !otherAmount || !route || route.length === 0 || !queryArgs) {
      return {
<<<<<<< HEAD
        state: V3TradeState.NO_ROUTE_FOUND,
        trade: null,
        gasUseEstimateUSD,
=======
        state: TradeState.NO_ROUTE_FOUND,
        trade: undefined,
>>>>>>> 284c44aa
      }
    }

    const trade = transformRoutesToTrade(route, tradeType)

    return {
      // always return VALID regardless of isFetching status
      state: TradeState.VALID,
      trade,
      gasUseEstimateUSD,
    }
<<<<<<< HEAD
  }, [currencyIn, currencyOut, isLoading, quoteResult, tradeType, isError, routes, queryArgs, gasUseEstimateUSD])
=======
  }, [currencyIn, currencyOut, isLoading, quoteResult, tradeType, isError, route, queryArgs])
>>>>>>> 284c44aa
}<|MERGE_RESOLUTION|>--- conflicted
+++ resolved
@@ -1,25 +1,15 @@
 import { skipToken } from '@reduxjs/toolkit/query/react'
-<<<<<<< HEAD
+import { Trade } from '@uniswap/router-sdk'
 import { Currency, CurrencyAmount, Token, TradeType } from '@uniswap/sdk-core'
-import { Trade } from '@uniswap/v3-sdk'
 import { useStablecoinAmountFromFiatValue } from 'hooks/useUSDCPrice'
-=======
-import { Trade } from '@uniswap/router-sdk'
-import { Currency, CurrencyAmount, TradeType } from '@uniswap/sdk-core'
->>>>>>> 284c44aa
 import ms from 'ms.macro'
 import { useMemo } from 'react'
 import { useBlockNumber } from 'state/application/hooks'
 import { useGetQuoteQuery } from 'state/routing/slice'
 import { useClientSideRouter } from 'state/user/hooks'
 
-<<<<<<< HEAD
-import { GetQuoteResult, V3TradeState } from './types'
-import { computeRoutes } from './utils'
-=======
-import { TradeState } from './types'
+import { GetQuoteResult, TradeState } from './types'
 import { computeRoutes, transformRoutesToTrade } from './utils'
->>>>>>> 284c44aa
 
 function useFreshData<T>(data: T, dataBlockNumber: number, maxBlockAge = 10): T | undefined {
   const localBlockNumber = useBlockNumber()
@@ -78,15 +68,11 @@
   tradeType: TTradeType,
   amountSpecified?: CurrencyAmount<Currency>,
   otherCurrency?: Currency
-<<<<<<< HEAD
 ): {
-  state: V3TradeState
-  trade: Trade<Currency, Currency, TTradeType> | null
+  state: TradeState
+  trade: Trade<Currency, Currency, TTradeType> | undefined
   gasUseEstimateUSD: CurrencyAmount<Token> | null // dollar amount in active chains stabelcoin
 } {
-=======
-): { state: TradeState; trade: Trade<Currency, Currency, TTradeType> | undefined } {
->>>>>>> 284c44aa
   const [currencyIn, currencyOut]: [Currency | undefined, Currency | undefined] = useMemo(
     () =>
       tradeType === TradeType.EXACT_INPUT
@@ -119,28 +105,18 @@
   return useMemo(() => {
     if (!currencyIn || !currencyOut) {
       return {
-<<<<<<< HEAD
-        state: V3TradeState.INVALID,
-        trade: null,
-        gasUseEstimateUSD,
-=======
         state: TradeState.INVALID,
         trade: undefined,
->>>>>>> 284c44aa
+        gasUseEstimateUSD,
       }
     }
 
     if (isLoading && !quoteResult) {
       // only on first hook render
       return {
-<<<<<<< HEAD
-        state: V3TradeState.LOADING,
-        trade: null,
-        gasUseEstimateUSD,
-=======
         state: TradeState.LOADING,
         trade: undefined,
->>>>>>> 284c44aa
+        gasUseEstimateUSD,
       }
     }
 
@@ -155,14 +131,9 @@
 
     if (isError || !otherAmount || !route || route.length === 0 || !queryArgs) {
       return {
-<<<<<<< HEAD
-        state: V3TradeState.NO_ROUTE_FOUND,
-        trade: null,
-        gasUseEstimateUSD,
-=======
         state: TradeState.NO_ROUTE_FOUND,
         trade: undefined,
->>>>>>> 284c44aa
+        gasUseEstimateUSD,
       }
     }
 
@@ -174,9 +145,5 @@
       trade,
       gasUseEstimateUSD,
     }
-<<<<<<< HEAD
-  }, [currencyIn, currencyOut, isLoading, quoteResult, tradeType, isError, routes, queryArgs, gasUseEstimateUSD])
-=======
-  }, [currencyIn, currencyOut, isLoading, quoteResult, tradeType, isError, route, queryArgs])
->>>>>>> 284c44aa
+  }, [currencyIn, currencyOut, isLoading, quoteResult, tradeType, isError, route, queryArgs, gasUseEstimateUSD])
 }