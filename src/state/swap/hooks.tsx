--- conflicted
+++ resolved
@@ -158,7 +158,6 @@
     [inputCurrency, outputCurrency]
   )
 
-<<<<<<< HEAD
   const parsedAmounts = useMemo(() => {
     return {
       [Field.INPUT]: independentField === Field.INPUT ? parsedAmount : trade?.trade?.inputAmount,
@@ -166,15 +165,9 @@
     }
   }, [independentField, parsedAmount, trade])
 
-  let inputError: ReactNode | undefined
-  if (!account) {
-    inputError = <Trans>Connect Wallet</Trans>
-  }
-=======
   const allowedSlippage = useSwapSlippageTolerance(trade.trade ?? undefined)
   const inputError = useMemo(() => {
     let inputError: ReactNode | undefined
->>>>>>> d54783a3
 
     if (!account) {
       inputError = <Trans>Connect Wallet</Trans>
@@ -204,17 +197,6 @@
       inputError = <Trans>Insufficient {amountIn.currency.symbol} balance</Trans>
     }
 
-<<<<<<< HEAD
-  return {
-    currencies,
-    currencyBalances,
-    parsedAmount,
-    parsedAmounts,
-    inputError,
-    trade,
-    allowedSlippage,
-  }
-=======
     return inputError
   }, [account, allowedSlippage, currencies, currencyBalances, parsedAmount, to, trade.trade])
 
@@ -223,13 +205,13 @@
       currencies,
       currencyBalances,
       parsedAmount,
+      parsedAmounts,
       inputError,
       trade,
       allowedSlippage,
     }),
-    [allowedSlippage, currencies, currencyBalances, inputError, parsedAmount, trade]
-  )
->>>>>>> d54783a3
+    [allowedSlippage, currencies, currencyBalances, inputError, parsedAmount, parsedAmounts, trade]
+  )
 }
 
 function parseCurrencyFromURLParameter(urlParam: any): string {
