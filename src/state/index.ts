import { configureStore } from '@reduxjs/toolkit'
import { save, load } from 'redux-localstorage-simple'

import application from './application/reducer'
import { updateVersion } from './global/actions'
import user from './user/reducer'
import transactions from './transactions/reducer'
import swap from './swap/reducer'
import mint from './mint/reducer'
import mintV3 from './mint/v3/reducer'
import lists from './lists/reducer'
import burn from './burn/reducer'
import burnV3 from './burn/v3/reducer'
import logs from './logs/slice'
import multicall from './multicall/reducer'
import { api as dataApi } from './data/slice'
<<<<<<< HEAD
import { routingApi as routingApi } from './routing/slice'
=======
import { routingApi } from './routing/slice'
>>>>>>> 4d3ed5d6

const PERSISTED_KEYS: string[] = ['user', 'transactions', 'lists']

const store = configureStore({
  reducer: {
    application,
    user,
    transactions,
    swap,
    mint,
    mintV3,
    burn,
    burnV3,
    multicall,
    lists,
    logs,
    [dataApi.reducerPath]: dataApi.reducer,
    [routingApi.reducerPath]: routingApi.reducer,
  },
  middleware: (getDefaultMiddleware) =>
    getDefaultMiddleware({ thunk: true })
      .concat(dataApi.middleware)
      .concat(routingApi.middleware)
      .concat(save({ states: PERSISTED_KEYS, debounce: 1000 })),
  preloadedState: load({ states: PERSISTED_KEYS }),
})

store.dispatch(updateVersion())

export default store

export type AppState = ReturnType<typeof store.getState>
export type AppDispatch = typeof store.dispatch<|MERGE_RESOLUTION|>--- conflicted
+++ resolved
@@ -14,11 +14,7 @@
 import logs from './logs/slice'
 import multicall from './multicall/reducer'
 import { api as dataApi } from './data/slice'
-<<<<<<< HEAD
-import { routingApi as routingApi } from './routing/slice'
-=======
 import { routingApi } from './routing/slice'
->>>>>>> 4d3ed5d6
 
 const PERSISTED_KEYS: string[] = ['user', 'transactions', 'lists']
 
