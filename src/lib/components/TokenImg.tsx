import { Currency } from '@uniswap/sdk-core'
<<<<<<< HEAD
import { getTokenLogoURL } from 'components/CurrencyLogo'
import useNativeEvent from 'lib/hooks/useNativeEvent'
import styled from 'lib/theme'
import { useState } from 'react'
=======
import useCurrencyLogoURIs from 'lib/hooks/useCurrencyLogoURIs'
import { Slash } from 'lib/icons'
import styled from 'lib/theme'
import { useCallback, useState } from 'react'

// Use a local transparent gif to avoid the browser-dependent broken img icon.
const badSrcs = new Set<string>()
>>>>>>> fd2a295c

interface TokenImgProps {
  className?: string
  token: Currency
}

function TokenImg({ className, token }: TokenImgProps) {
<<<<<<< HEAD
  const [img, setImg] = useState<HTMLImageElement | null>(null)
  useNativeEvent(img, 'error', () => {
    if (img) {
      // Use a local transparent gif to avoid the browser-dependent broken img icon.
      // The icon may still flash, but using a native event further reduces the duration.
      img.src = TRANSPARENT_SRC
    }
  })
  return (
    <img
      className={className}
      src={getTokenLogoURL(token.wrapped.address, token.wrapped.chainId) ?? undefined}
      alt={token.name || token.symbol}
      ref={setImg}
    />
  )
=======
  const srcs = useCurrencyLogoURIs(token)
  const [src, setSrc] = useState(srcs.find((src) => !badSrcs.has(src)))
  const onError = useCallback(() => {
    if (src) badSrcs.add(src)
    setSrc(srcs.find((src) => !badSrcs.has(src)))
  }, [src, srcs])

  if (src) {
    return <img className={className} src={src} alt={token.name || token.symbol} onError={onError} />
  }
  return <Slash className={className} color="secondary" />
>>>>>>> fd2a295c
}

export default styled(TokenImg)<{ size?: number }>`
  // radial-gradient calculates distance from the corner, not the edge: divide by sqrt(2)
  background: radial-gradient(
    ${({ theme }) => theme.module} calc(100% / ${Math.sqrt(2)} - 1.5px),
    ${({ theme }) => theme.outline} calc(100% / ${Math.sqrt(2)} - 1.5px)
  );
  border-radius: 100%;
  height: ${({ size }) => size || 1}em;
  width: ${({ size }) => size || 1}em;
`<|MERGE_RESOLUTION|>--- conflicted
+++ resolved
@@ -1,10 +1,4 @@
 import { Currency } from '@uniswap/sdk-core'
-<<<<<<< HEAD
-import { getTokenLogoURL } from 'components/CurrencyLogo'
-import useNativeEvent from 'lib/hooks/useNativeEvent'
-import styled from 'lib/theme'
-import { useState } from 'react'
-=======
 import useCurrencyLogoURIs from 'lib/hooks/useCurrencyLogoURIs'
 import { Slash } from 'lib/icons'
 import styled from 'lib/theme'
@@ -12,7 +6,6 @@
 
 // Use a local transparent gif to avoid the browser-dependent broken img icon.
 const badSrcs = new Set<string>()
->>>>>>> fd2a295c
 
 interface TokenImgProps {
   className?: string
@@ -20,24 +13,6 @@
 }
 
 function TokenImg({ className, token }: TokenImgProps) {
-<<<<<<< HEAD
-  const [img, setImg] = useState<HTMLImageElement | null>(null)
-  useNativeEvent(img, 'error', () => {
-    if (img) {
-      // Use a local transparent gif to avoid the browser-dependent broken img icon.
-      // The icon may still flash, but using a native event further reduces the duration.
-      img.src = TRANSPARENT_SRC
-    }
-  })
-  return (
-    <img
-      className={className}
-      src={getTokenLogoURL(token.wrapped.address, token.wrapped.chainId) ?? undefined}
-      alt={token.name || token.symbol}
-      ref={setImg}
-    />
-  )
-=======
   const srcs = useCurrencyLogoURIs(token)
   const [src, setSrc] = useState(srcs.find((src) => !badSrcs.has(src)))
   const onError = useCallback(() => {
@@ -49,7 +24,6 @@
     return <img className={className} src={src} alt={token.name || token.symbol} onError={onError} />
   }
   return <Slash className={className} color="secondary" />
->>>>>>> fd2a295c
 }
 
 export default styled(TokenImg)<{ size?: number }>`
