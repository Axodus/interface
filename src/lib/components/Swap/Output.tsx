import { Trans } from '@lingui/macro'
import { Currency } from '@uniswap/sdk-core'
import { useUSDCValue } from 'hooks/useUSDCPrice'
import { atom } from 'jotai'
import { useAtomValue } from 'jotai/utils'
<<<<<<< HEAD
import { useDerivedSwapInfo, useSwapActionHandlers } from 'lib/hooks/swap'
import useColor, { usePrefetchColor } from 'lib/hooks/useColor'
import { Field } from 'lib/state/swap'
=======
import useCurrencyColor, { usePrefetchCurrencyColor } from 'lib/hooks/useCurrencyColor'
import { inputAtom, outputAtom, useUpdateInputToken, useUpdateInputValue } from 'lib/state/swap'
>>>>>>> fd2a295c
import styled, { DynamicThemeProvider, ThemedText } from 'lib/theme'
import { ReactNode, useMemo } from 'react'

import Column from '../Column'
import Row from '../Row'
import TokenInput from './TokenInput'

export const colorAtom = atom<string | undefined>(undefined)

const OutputColumn = styled(Column)<{ hasColor: boolean | null }>`
  background-color: ${({ theme }) => theme.module};
  border-radius: ${({ theme }) => theme.borderRadius - 0.25}em;
  padding: 0.75em;
  position: relative;

  // Set transitions to reduce color flashes when switching color/token.
  // When color loads, transition the background so that it transitions from the empty or last state, but not _to_ the empty state.
  transition: ${({ hasColor }) => (hasColor ? 'background-color 0.25s ease-out' : undefined)};
  * {
    // When color is loading, delay the color/stroke so that it seems to transition from the last state.
    transition: ${({ hasColor }) => (hasColor === null ? 'color 0.25s ease-in, stroke 0.25s ease-in' : undefined)};
  }
`

interface OutputProps {
  disabled?: boolean
  children: ReactNode
}

export default function Output({ disabled, children }: OutputProps) {
  const { onCurrencySelection, onUserInput } = useSwapActionHandlers()
  const {
    currencies: { [Field.OUTPUT]: outputCurrency },
    parsedAmounts: { [Field.INPUT]: inputAmount, [Field.OUTPUT]: outputAmount },
    currencyBalances: { [Field.OUTPUT]: balance },
  } = useDerivedSwapInfo()

  const overrideColor = useAtomValue(colorAtom)
<<<<<<< HEAD
  const dynamicColor = useColor(outputCurrency?.wrapped)
  usePrefetchColor(outputCurrency) // extract eagerly in case of reversal
=======
  const dynamicColor = useCurrencyColor(output.token)
  usePrefetchCurrencyColor(input.token) // extract eagerly in case of reversal
>>>>>>> fd2a295c
  const color = overrideColor || dynamicColor
  const hasColor = outputCurrency ? Boolean(color) || null : false

  const inputUSDCValue = useUSDCValue(inputAmount)
  const outputUSDCValue = useUSDCValue(outputAmount)
  const change = useMemo(() => {
    if (inputUSDCValue && outputUSDCValue) {
      return parseFloat(inputUSDCValue.divide(outputUSDCValue).quotient.toString())
    }
    return ''
    return undefined
  }, [inputUSDCValue, outputUSDCValue])

  const usdc = useMemo(() => {
    if (outputUSDCValue) {
      return `~ $${outputUSDCValue.toFixed(2)}${change}`
    }
    return '-'
  }, [change, outputUSDCValue])

  return (
    <DynamicThemeProvider color={color}>
      <OutputColumn hasColor={hasColor} gap={0.5}>
        <Row>
          <ThemedText.Subhead2 color="secondary">
            <Trans>For</Trans>
          </ThemedText.Subhead2>
        </Row>
        <TokenInput
          currency={outputCurrency}
          amount={outputAmount}
          disabled={disabled}
          onChangeInput={(val) => (val ? onUserInput(Field.OUTPUT, val?.toString()) : null)}
          onChangeCurrency={(currency: Currency) => onCurrencySelection(Field.OUTPUT, currency)}
        >
          <ThemedText.Body2 color="secondary">
            <Row>
              {usdc}
              {balance && (
                <span>
                  Balance: <span style={{ userSelect: 'text' }}>{balance}</span>
                </span>
              )}
            </Row>
          </ThemedText.Body2>
        </TokenInput>
        {children}
      </OutputColumn>
    </DynamicThemeProvider>
  )
}<|MERGE_RESOLUTION|>--- conflicted
+++ resolved
@@ -3,14 +3,9 @@
 import { useUSDCValue } from 'hooks/useUSDCPrice'
 import { atom } from 'jotai'
 import { useAtomValue } from 'jotai/utils'
-<<<<<<< HEAD
 import { useDerivedSwapInfo, useSwapActionHandlers } from 'lib/hooks/swap'
-import useColor, { usePrefetchColor } from 'lib/hooks/useColor'
+import useCurrencyColor, { usePrefetchCurrencyColor } from 'lib/hooks/useCurrencyColor'
 import { Field } from 'lib/state/swap'
-=======
-import useCurrencyColor, { usePrefetchCurrencyColor } from 'lib/hooks/useCurrencyColor'
-import { inputAtom, outputAtom, useUpdateInputToken, useUpdateInputValue } from 'lib/state/swap'
->>>>>>> fd2a295c
 import styled, { DynamicThemeProvider, ThemedText } from 'lib/theme'
 import { ReactNode, useMemo } from 'react'
 
@@ -43,19 +38,14 @@
 export default function Output({ disabled, children }: OutputProps) {
   const { onCurrencySelection, onUserInput } = useSwapActionHandlers()
   const {
-    currencies: { [Field.OUTPUT]: outputCurrency },
+    currencies: { [Field.INPUT]: inputCurrency, [Field.OUTPUT]: outputCurrency },
     parsedAmounts: { [Field.INPUT]: inputAmount, [Field.OUTPUT]: outputAmount },
     currencyBalances: { [Field.OUTPUT]: balance },
   } = useDerivedSwapInfo()
 
   const overrideColor = useAtomValue(colorAtom)
-<<<<<<< HEAD
-  const dynamicColor = useColor(outputCurrency?.wrapped)
-  usePrefetchColor(outputCurrency) // extract eagerly in case of reversal
-=======
-  const dynamicColor = useCurrencyColor(output.token)
-  usePrefetchCurrencyColor(input.token) // extract eagerly in case of reversal
->>>>>>> fd2a295c
+  const dynamicColor = useCurrencyColor(outputCurrency)
+  usePrefetchCurrencyColor(inputCurrency) // extract eagerly in case of reversal
   const color = overrideColor || dynamicColor
   const hasColor = outputCurrency ? Boolean(color) || null : false
 
@@ -66,7 +56,6 @@
       return parseFloat(inputUSDCValue.divide(outputUSDCValue).quotient.toString())
     }
     return ''
-    return undefined
   }, [inputUSDCValue, outputUSDCValue])
 
   const usdc = useMemo(() => {
