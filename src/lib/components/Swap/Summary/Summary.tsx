import { useLingui } from '@lingui/react'
import { Currency, CurrencyAmount, Percent, Token } from '@uniswap/sdk-core'
import useUSDCPriceImpact, { toHumanReadablePriceImpact } from 'lib/hooks/useUSDCPriceImpact'
import { ArrowRight } from 'lib/icons'
import { ThemedText } from 'lib/theme'
import { useMemo } from 'react'
import { formatCurrencyAmount } from 'utils/formatCurrencyAmount'
import { getPriceImpactWarning } from 'utils/prices'

import Column from '../../Column'
import Row from '../../Row'
import TokenImg from '../../TokenImg'

interface TokenValueProps {
  input: CurrencyAmount<Currency>
  usdc?: CurrencyAmount<Token>
  priceImpact?: Percent
}

function TokenValue({ input, usdc, priceImpact }: TokenValueProps) {
  const { i18n } = useLingui()
  const priceImpactWarning = useMemo(() => getPriceImpactWarning(priceImpact), [priceImpact])
  return (
    <Column justify="flex-start">
      <Row gap={0.375} justify="flex-start">
        <TokenImg token={input.currency} />
        <ThemedText.Body2 userSelect>
          {formatCurrencyAmount(input, 6, i18n.locale)} {input.currency.symbol}
        </ThemedText.Body2>
      </Row>
      {usdc && (
<<<<<<< HEAD
        <Row justify="flex-start">
          <ThemedText.Caption color="secondary" userSelect>
            ${formatCurrencyAmount(usdc, 4, i18n.locale)}
          </ThemedText.Caption>
          {priceImpact && (
            <ThemedText.Caption color={priceImpactWarning}>
              ({toHumanReadablePriceImpact(priceImpact)})
            </ThemedText.Caption>
          )}
        </Row>
=======
        <ThemedText.Caption color="secondary" userSelect>
          <Row justify="flex-start" gap={0.25}>
            ${formatCurrencyAmount(usdc, 2, i18n.locale)}
            {priceImpact && (
              <ThemedText.Caption color={priceImpactWarning}>
                ({toHumanReadablePriceImpact(priceImpact)})
              </ThemedText.Caption>
            )}
          </Row>
        </ThemedText.Caption>
>>>>>>> 04cee0a0
      )}
    </Column>
  )
}

interface SummaryProps {
  input: CurrencyAmount<Currency>
  output: CurrencyAmount<Currency>
  showUSDC?: true
}

export default function Summary({ input, output, showUSDC }: SummaryProps) {
  const { inputUSDC, outputUSDC, priceImpact } = useUSDCPriceImpact(input, output)

  return (
    <Row gap={showUSDC ? 1 : 0.25}>
      <TokenValue input={input} usdc={showUSDC && inputUSDC} />
      <ArrowRight />
      <TokenValue input={output} usdc={showUSDC && outputUSDC} priceImpact={priceImpact} />
    </Row>
  )
}<|MERGE_RESOLUTION|>--- conflicted
+++ resolved
@@ -29,8 +29,7 @@
         </ThemedText.Body2>
       </Row>
       {usdc && (
-<<<<<<< HEAD
-        <Row justify="flex-start">
+        <Row justify="flex-start" gap={0.25}>
           <ThemedText.Caption color="secondary" userSelect>
             ${formatCurrencyAmount(usdc, 4, i18n.locale)}
           </ThemedText.Caption>
@@ -40,18 +39,6 @@
             </ThemedText.Caption>
           )}
         </Row>
-=======
-        <ThemedText.Caption color="secondary" userSelect>
-          <Row justify="flex-start" gap={0.25}>
-            ${formatCurrencyAmount(usdc, 2, i18n.locale)}
-            {priceImpact && (
-              <ThemedText.Caption color={priceImpactWarning}>
-                ({toHumanReadablePriceImpact(priceImpact)})
-              </ThemedText.Caption>
-            )}
-          </Row>
-        </ThemedText.Caption>
->>>>>>> 04cee0a0
       )}
     </Column>
   )
