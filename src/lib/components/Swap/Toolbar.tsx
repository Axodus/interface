import { Trans } from '@lingui/macro'
import { useAtom } from 'jotai'
import { AlertTriangle, Info, largeIconCss, Spinner } from 'lib/icons'
<<<<<<< HEAD
import { Field, independentFieldAtom } from 'lib/state/swap'
=======
import { Field, Input, inputAtom, outputAtom, stateAtom, swapAtom } from 'lib/state/swap'
>>>>>>> babcd5cb
import styled, { ThemedText, ThemeProvider } from 'lib/theme'
import { useMemo, useState } from 'react'
import { useDerivedSwapInfo } from 'state/swap/hooks'

import { TextButton } from '../Button'
import Row from '../Row'
import Rule from '../Rule'
import Tooltip from '../Tooltip'
<<<<<<< HEAD
=======

const mockBalance = 123.45
>>>>>>> babcd5cb

function RoutingTooltip() {
  return (
    <Tooltip icon={Info} placement="bottom">
      <ThemeProvider>
        <ThemedText.Subhead2>TODO: Routing Tooltip</ThemedText.Subhead2>
      </ThemeProvider>
    </Tooltip>
  )
}

interface LoadedStateProps {
  input: FilledInput
  output: FilledInput
}

function LoadedState({ input, output }: LoadedStateProps) {
  const [flip, setFlip] = useState(true)
  const ratio = useMemo(() => {
    const [a, b] = flip ? [output, input] : [input, output]
    const ratio = `1 ${a.token.symbol} = ${b.value / a.value} ${b.token.symbol}`
    const usdc = a.usdc && ` ($${(a.usdc / a.value).toLocaleString('en')})`
    return (
      <Row gap={0.25} style={{ userSelect: 'text' }}>
        {ratio}
        {usdc && <ThemedText.Caption color="secondary">{usdc}</ThemedText.Caption>}
      </Row>
    )
  }, [flip, input, output])

  return (
    <TextButton color="primary" onClick={() => setFlip(!flip)}>
      {ratio}
    </TextButton>
  )
}

const ToolbarRow = styled(Row)`
  padding: 0.5em 0;
  ${largeIconCss}
`

export default function Toolbar({ disabled }: { disabled?: boolean }) {
  const [independentField] = useAtom(independentFieldAtom)
  const {
    trade,
    currencies: { [Field.INPUT]: inputCurrency, [Field.OUTPUT]: outputCurency },
    currencyBalances: { [Field.INPUT]: balance },
    parsedAmounts: { [Field.INPUT]: inputAmount, [Field.OUTPUT]: outputAmount },
  } = useDerivedSwapInfo()

  const caption = useMemo(() => {
    if (disabled) {
      return (
        <>
          <AlertTriangle color="secondary" />
          <Trans>Connect wallet to swap</Trans>
        </>
      )
    }
    if (independentField === Field.INPUT ? inputCurrency && inputAmount : outputCurency && outputAmount) {
      if (!trade?.trade) {
        return (
          <>
            <Spinner color="secondary" />
            <Trans>Fetching best price…</Trans>
          </>
        )
      }
      if (inputAmount && balance && inputAmount.greaterThan(balance)) {
        return (
          <>
            <AlertTriangle color="secondary" />
            <Trans>Insufficient {inputCurrency?.symbol}</Trans>
          </>
        )
      }
      if (inputCurrency && inputAmount && outputCurency && outputAmount) {
        return (
          <>
            <RoutingTooltip />
            {/* <LoadedState input={filledInput} output={filledOutput} /> */}
          </>
        )
      }
    }
    return (
      <>
        <Info color="secondary" />
        <Trans>Enter an amount</Trans>
      </>
    )
  }, [activeInput, balance, disabled, input, output, swap])

  return (
    <>
      <Rule />
      <ThemedText.Caption>
        <ToolbarRow justify="flex-start" gap={0.5} iconSize={4 / 3}>
          {caption}
        </ToolbarRow>
      </ThemedText.Caption>
    </>
  )
}<|MERGE_RESOLUTION|>--- conflicted
+++ resolved
@@ -1,24 +1,18 @@
 import { Trans } from '@lingui/macro'
+import { Currency, CurrencyAmount, TradeType } from '@uniswap/sdk-core'
+import useUSDCPrice from 'hooks/useUSDCPrice'
 import { useAtom } from 'jotai'
 import { AlertTriangle, Info, largeIconCss, Spinner } from 'lib/icons'
-<<<<<<< HEAD
 import { Field, independentFieldAtom } from 'lib/state/swap'
-=======
-import { Field, Input, inputAtom, outputAtom, stateAtom, swapAtom } from 'lib/state/swap'
->>>>>>> babcd5cb
 import styled, { ThemedText, ThemeProvider } from 'lib/theme'
 import { useMemo, useState } from 'react'
+import { InterfaceTrade } from 'state/routing/types'
 import { useDerivedSwapInfo } from 'state/swap/hooks'
 
 import { TextButton } from '../Button'
 import Row from '../Row'
 import Rule from '../Rule'
 import Tooltip from '../Tooltip'
-<<<<<<< HEAD
-=======
-
-const mockBalance = 123.45
->>>>>>> babcd5cb
 
 function RoutingTooltip() {
   return (
@@ -31,23 +25,28 @@
 }
 
 interface LoadedStateProps {
-  input: FilledInput
-  output: FilledInput
+  inputAmount: CurrencyAmount<Currency>
+  outputAmount: CurrencyAmount<Currency>
+  trade: InterfaceTrade<Currency, Currency, TradeType> | undefined
 }
 
-function LoadedState({ input, output }: LoadedStateProps) {
+function LoadedState({ inputAmount, outputAmount, trade }: LoadedStateProps) {
   const [flip, setFlip] = useState(true)
+  const executionPrice = trade?.executionPrice
+  const usdcValue = useUSDCPrice(inputAmount.currency)
+
   const ratio = useMemo(() => {
-    const [a, b] = flip ? [output, input] : [input, output]
-    const ratio = `1 ${a.token.symbol} = ${b.value / a.value} ${b.token.symbol}`
-    const usdc = a.usdc && ` ($${(a.usdc / a.value).toLocaleString('en')})`
+    const [a, b] = flip ? [outputAmount, inputAmount] : [inputAmount, outputAmount]
+
+    const ratio = `1 ${a.currency.symbol} = ${executionPrice?.toSignificant(6)} ${b.currency.symbol}`
+    const usdc = usdcValue ? ` ($${usdcValue.toSignificant(2)})` : null
     return (
       <Row gap={0.25} style={{ userSelect: 'text' }}>
         {ratio}
         {usdc && <ThemedText.Caption color="secondary">{usdc}</ThemedText.Caption>}
       </Row>
     )
-  }, [flip, input, output])
+  }, [executionPrice, flip, inputAmount, outputAmount, usdcValue])
 
   return (
     <TextButton color="primary" onClick={() => setFlip(!flip)}>
@@ -100,7 +99,7 @@
         return (
           <>
             <RoutingTooltip />
-            {/* <LoadedState input={filledInput} output={filledOutput} /> */}
+            <LoadedState inputAmount={inputAmount} outputAmount={outputAmount} trade={trade?.trade} />
           </>
         )
       }
@@ -111,7 +110,7 @@
         <Trans>Enter an amount</Trans>
       </>
     )
-  }, [activeInput, balance, disabled, input, output, swap])
+  }, [balance, disabled, independentField, inputAmount, inputCurrency, outputAmount, outputCurency, trade?.trade])
 
   return (
     <>
