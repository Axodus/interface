import { Currency, Ether, NativeCurrency, Token, WETH9 } from '@uniswap/sdk-core'
import {
  USDC_ARBITRUM,
  USDC_ARBITRUM_RINKEBY,
  USDC_GÖRLI,
  USDC_KOVAN,
  USDC_MAINNET,
  USDC_OPTIMISM,
  USDC_OPTIMISTIC_KOVAN,
  USDC_POLYGON,
  USDC_POLYGON_MUMBAI,
  USDC_RINKEBY,
  USDC_ROPSTEN,
} from '@uniswap/smart-order-router'

import { UNI_ADDRESS } from './addresses'
import { SupportedChainId } from './chains'

export { USDC_ARBITRUM, USDC_MAINNET, USDC_OPTIMISM, USDC_POLYGON }

export const AMPL = new Token(
  SupportedChainId.MAINNET,
  '0xD46bA6D942050d489DBd938a2C909A5d5039A161',
  9,
  'AMPL',
  'Ampleforth'
)
export const DAI = new Token(
  SupportedChainId.MAINNET,
  '0x6B175474E89094C44Da98b954EedeAC495271d0F',
  18,
  'DAI',
  'Dai Stablecoin'
)
export const DAI_ARBITRUM_ONE = new Token(
  SupportedChainId.ARBITRUM_ONE,
  '0xDA10009cBd5D07dd0CeCc66161FC93D7c9000da1',
  18,
  'DAI',
  'Dai stable coin'
)
export const DAI_OPTIMISM = new Token(
  SupportedChainId.OPTIMISM,
  '0xDA10009cBd5D07dd0CeCc66161FC93D7c9000da1',
  18,
  'DAI',
  'Dai stable coin'
)
export const USDC: { [chainId in SupportedChainId]: Token } = {
  [SupportedChainId.MAINNET]: USDC_MAINNET,
  [SupportedChainId.ARBITRUM_ONE]: USDC_ARBITRUM,
  [SupportedChainId.OPTIMISM]: USDC_OPTIMISM,
  [SupportedChainId.ARBITRUM_RINKEBY]: USDC_ARBITRUM_RINKEBY,
  [SupportedChainId.OPTIMISTIC_KOVAN]: USDC_OPTIMISTIC_KOVAN,
  [SupportedChainId.POLYGON]: USDC_POLYGON,
  [SupportedChainId.POLYGON_MUMBAI]: USDC_POLYGON_MUMBAI,
  [SupportedChainId.GOERLI]: USDC_GÖRLI,
  [SupportedChainId.RINKEBY]: USDC_RINKEBY,
  [SupportedChainId.KOVAN]: USDC_KOVAN,
  [SupportedChainId.ROPSTEN]: USDC_ROPSTEN,
}
export const DAI_POLYGON = new Token(
  SupportedChainId.POLYGON,
  '0x8f3Cf7ad23Cd3CaDbD9735AFf958023239c6A063',
  18,
  'DAI',
  'Dai Stablecoin'
)
export const USDT_POLYGON = new Token(
  SupportedChainId.POLYGON,
  '0xc2132d05d31c914a87c6611c10748aeb04b58e8f',
  6,
  'USDT',
  'Tether USD'
)
export const WBTC_POLYGON = new Token(
  SupportedChainId.POLYGON,
  '0x1bfd67037b42cf73acf2047067bd4f2c47d9bfd6',
  8,
  'WBTC',
  'Wrapped BTC'
)
export const USDT = new Token(
  SupportedChainId.MAINNET,
  '0xdAC17F958D2ee523a2206206994597C13D831ec7',
  6,
  'USDT',
  'Tether USD'
)
export const USDT_ARBITRUM_ONE = new Token(
  SupportedChainId.ARBITRUM_ONE,
  '0xFd086bC7CD5C481DCC9C85ebE478A1C0b69FCbb9',
  6,
  'USDT',
  'Tether USD'
)
export const USDT_OPTIMISM = new Token(
  SupportedChainId.OPTIMISM,
  '0x94b008aA00579c1307B0EF2c499aD98a8ce58e58',
  6,
  'USDT',
  'Tether USD'
)
export const WBTC = new Token(
  SupportedChainId.MAINNET,
  '0x2260FAC5E5542a773Aa44fBCfeDf7C193bc2C599',
  8,
  'WBTC',
  'Wrapped BTC'
)
export const WBTC_ARBITRUM_ONE = new Token(
  SupportedChainId.ARBITRUM_ONE,
  '0x2f2a2543B76A4166549F7aaB2e75Bef0aefC5B0f',
  8,
  'WBTC',
  'Wrapped BTC'
)
export const WBTC_OPTIMISM = new Token(
  SupportedChainId.OPTIMISM,
  '0x68f180fcCe6836688e9084f035309E29Bf0A2095',
  8,
  'WBTC',
  'Wrapped BTC'
)
export const FEI = new Token(
  SupportedChainId.MAINNET,
  '0x956F47F50A910163D8BF957Cf5846D573E7f87CA',
  18,
  'FEI',
  'Fei USD'
)
export const TRIBE = new Token(
  SupportedChainId.MAINNET,
  '0xc7283b66Eb1EB5FB86327f08e1B5816b0720212B',
  18,
  'TRIBE',
  'Tribe'
)
export const FRAX = new Token(
  SupportedChainId.MAINNET,
  '0x853d955aCEf822Db058eb8505911ED77F175b99e',
  18,
  'FRAX',
  'Frax'
)
export const FXS = new Token(
  SupportedChainId.MAINNET,
  '0x3432B6A60D23Ca0dFCa7761B7ab56459D9C964D0',
  18,
  'FXS',
  'Frax Share'
)
export const renBTC = new Token(
  SupportedChainId.MAINNET,
  '0xEB4C2781e4ebA804CE9a9803C67d0893436bB27D',
  8,
  'renBTC',
  'renBTC'
)
export const ETH2X_FLI = new Token(
  SupportedChainId.MAINNET,
  '0xAa6E8127831c9DE45ae56bB1b0d4D4Da6e5665BD',
  18,
  'ETH2x-FLI',
  'ETH 2x Flexible Leverage Index'
)
export const sETH2 = new Token(
  SupportedChainId.MAINNET,
  '0xFe2e637202056d30016725477c5da089Ab0A043A',
  18,
  'sETH2',
  'StakeWise Staked ETH2'
)
export const rETH2 = new Token(
  SupportedChainId.MAINNET,
  '0x20BC832ca081b91433ff6c17f85701B6e92486c5',
  18,
  'rETH2',
  'StakeWise Reward ETH2'
)
export const SWISE = new Token(
  SupportedChainId.MAINNET,
  '0x48C3399719B582dD63eB5AADf12A40B4C3f52FA2',
  18,
  'SWISE',
  'StakeWise'
)
export const WETH_POLYGON_MUMBAI = new Token(
  SupportedChainId.POLYGON_MUMBAI,
  '0xa6fa4fb5f76172d178d61b04b0ecd319c5d1c0aa',
  18,
  'WETH',
  'Wrapped Ether'
)

export const WETH_POLYGON = new Token(
  SupportedChainId.POLYGON,
  '0x7ceb23fd6bc0add59e62ac25578270cff1b9f619',
  18,
  'WETH',
  'Wrapped Ether'
)
export const UNI: { [chainId: number]: Token } = {
  [SupportedChainId.MAINNET]: new Token(SupportedChainId.MAINNET, UNI_ADDRESS[1], 18, 'UNI', 'Uniswap'),
  [SupportedChainId.RINKEBY]: new Token(SupportedChainId.RINKEBY, UNI_ADDRESS[4], 18, 'UNI', 'Uniswap'),
  [SupportedChainId.ROPSTEN]: new Token(SupportedChainId.ROPSTEN, UNI_ADDRESS[3], 18, 'UNI', 'Uniswap'),
  [SupportedChainId.GOERLI]: new Token(SupportedChainId.GOERLI, UNI_ADDRESS[5], 18, 'UNI', 'Uniswap'),
  [SupportedChainId.KOVAN]: new Token(SupportedChainId.KOVAN, UNI_ADDRESS[42], 18, 'UNI', 'Uniswap'),
}

export const WRAPPED_NATIVE_CURRENCY: { [chainId: number]: Token } = {
  ...WETH9,
  [SupportedChainId.OPTIMISM]: new Token(
    SupportedChainId.OPTIMISM,
    '0x4200000000000000000000000000000000000006',
    18,
    'WETH',
    'Wrapped Ether'
  ),
  [SupportedChainId.OPTIMISTIC_KOVAN]: new Token(
    SupportedChainId.OPTIMISTIC_KOVAN,
    '0x4200000000000000000000000000000000000006',
    18,
    'WETH',
    'Wrapped Ether'
  ),
  [SupportedChainId.ARBITRUM_ONE]: new Token(
    SupportedChainId.ARBITRUM_ONE,
    '0x82aF49447D8a07e3bd95BD0d56f35241523fBab1',
    18,
    'WETH',
    'Wrapped Ether'
  ),
  [SupportedChainId.ARBITRUM_RINKEBY]: new Token(
    SupportedChainId.ARBITRUM_RINKEBY,
    '0xB47e6A5f8b33b3F17603C83a0535A9dcD7E32681',
    18,
    'WETH',
    'Wrapped Ether'
  ),
  [SupportedChainId.POLYGON]: new Token(
    SupportedChainId.POLYGON,
    '0x0d500B1d8E8eF31E21C99d1Db9A6444d3ADf1270',
    18,
    'WMATIC',
    'Wrapped MATIC'
  ),
  [SupportedChainId.POLYGON_MUMBAI]: new Token(
    SupportedChainId.POLYGON_MUMBAI,
    '0x9c3C9283D3e44854697Cd22D3Faa240Cfb032889',
    18,
    'WMATIC',
    'Wrapped MATIC'
  ),
}

function isMatic(chainId: number): chainId is SupportedChainId.POLYGON | SupportedChainId.POLYGON_MUMBAI {
  return chainId === SupportedChainId.POLYGON_MUMBAI || chainId === SupportedChainId.POLYGON
}

class MaticNativeCurrency extends NativeCurrency {
  equals(other: Currency): boolean {
    return other.isNative && other.chainId === this.chainId
  }

  get wrapped(): Token {
    if (!isMatic(this.chainId)) throw new Error('Not matic')
    return WRAPPED_NATIVE_CURRENCY[this.chainId]
  }

  public constructor(chainId: number) {
    if (!isMatic(chainId)) throw new Error('Not matic')
    super(chainId, 18, 'MATIC', 'Polygon Matic')
  }
}

export class ExtendedEther extends Ether {
  public get wrapped(): Token {
    if (this.chainId in WRAPPED_NATIVE_CURRENCY) return WRAPPED_NATIVE_CURRENCY[this.chainId]
    throw new Error('Unsupported chain ID')
  }

  private static _cachedExtendedEther: { [chainId: number]: NativeCurrency } = {}

  public static onChain(chainId: number): ExtendedEther {
    return this._cachedExtendedEther[chainId] ?? (this._cachedExtendedEther[chainId] = new ExtendedEther(chainId))
  }
}

const cachedNativeCurrency: { [chainId: number]: NativeCurrency } = {}
export function nativeOnChain(chainId: number): NativeCurrency {
  return (
    cachedNativeCurrency[chainId] ??
    (cachedNativeCurrency[chainId] = isMatic(chainId)
      ? new MaticNativeCurrency(chainId)
      : ExtendedEther.onChain(chainId))
  )
}

<<<<<<< HEAD
export const MAINNET_ETHER = ExtendedEther.onChain(1)
=======
export const TOKEN_SHORTHANDS: { [shorthand: string]: { [chainId in SupportedChainId]?: string } } = {
  USDC: {
    [SupportedChainId.MAINNET]: USDC_MAINNET.address,
    [SupportedChainId.ARBITRUM_ONE]: USDC_ARBITRUM.address,
    [SupportedChainId.OPTIMISM]: USDC_OPTIMISM.address,
    [SupportedChainId.ARBITRUM_RINKEBY]: USDC_ARBITRUM_RINKEBY.address,
    [SupportedChainId.OPTIMISTIC_KOVAN]: USDC_OPTIMISTIC_KOVAN.address,
    [SupportedChainId.POLYGON]: USDC_POLYGON.address,
    [SupportedChainId.POLYGON_MUMBAI]: USDC_POLYGON_MUMBAI.address,
    [SupportedChainId.GOERLI]: USDC_GÖRLI.address,
    [SupportedChainId.RINKEBY]: USDC_RINKEBY.address,
    [SupportedChainId.KOVAN]: USDC_KOVAN.address,
    [SupportedChainId.ROPSTEN]: USDC_ROPSTEN.address,
  },
}
>>>>>>> 1835de7f
<|MERGE_RESOLUTION|>--- conflicted
+++ resolved
@@ -297,9 +297,6 @@
   )
 }
 
-<<<<<<< HEAD
-export const MAINNET_ETHER = ExtendedEther.onChain(1)
-=======
 export const TOKEN_SHORTHANDS: { [shorthand: string]: { [chainId in SupportedChainId]?: string } } = {
   USDC: {
     [SupportedChainId.MAINNET]: USDC_MAINNET.address,
@@ -314,5 +311,4 @@
     [SupportedChainId.KOVAN]: USDC_KOVAN.address,
     [SupportedChainId.ROPSTEN]: USDC_ROPSTEN.address,
   },
-}
->>>>>>> 1835de7f
+}