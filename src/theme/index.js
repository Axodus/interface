import React from 'react'
import { ThemeProvider as StyledComponentsThemeProvider, createGlobalStyle, css } from 'styled-components'
import { useDarkModeManager } from '../contexts/LocalStorage'

export * from './components'

const MEDIA_WIDTHS = {
  upToSmall: 600,
  upToMedium: 960,
  upToLarge: 1280
}

const mediaWidthTemplates = Object.keys(MEDIA_WIDTHS).reduce((accumulator, size) => {
  accumulator[size] = (...args) => css`
    @media (max-width: ${MEDIA_WIDTHS[size]}px) {
      ${css(...args)}
    }
  `
  return accumulator
}, {})

const flexColumnNoWrap = css`
  display: flex;
  flex-flow: column nowrap;
`

const flexRowNoWrap = css`
  display: flex;
  flex-flow: row nowrap;
`

const white = '#FFFFFF'
const black = '#000000'

const theme = darkMode => ({
  white,
  black,
  textColor: darkMode ? white : '#010101',

  // for setting css on <html>
  backgroundColor: darkMode ? '#333639' : white,

  inputBackground: darkMode ? '#202124' : white,
  placeholderGray: darkMode ? '#5F5F5F' : '#E1E1E1',

  // grays
<<<<<<< HEAD
  concreteGray: '#FAFAFA',
  mercuryGray: '#E1E1E1',
  silverGray: '#C4C4C4',
  chaliceGray: '#AEAEAE',
  doveGray: '#737373',
  mineshaftGray: '#2B2B2B',
  buttonOutlineGrey: '#f2f2f2',
  //blacks
  charcoalBlack: '#404040',
=======
  concreteGray: darkMode ? '#292C2F' : '#FAFAFA',
  mercuryGray: darkMode ? '#333333' : '#E1E1E1',
  silverGray: darkMode ? '#737373' : '#C4C4C4',
  chaliceGray: darkMode ? '#7B7B7B' : '#AEAEAE',
  doveGray: darkMode ? '#C4C4C4' : '#737373',
  mineshaftGray: darkMode ? '#E1E1E1' : '#2B2B2B',
  buttonOutlineGrey: darkMode ? '#FAFAFA' : '#F2F2F2',
  tokenRowHover: darkMode ? '#404040' : '#F2F2F2',
  //blacks
  charcoalBlack: darkMode ? '#F2F2F2' : '#404040',
>>>>>>> 4e834c4c
  // blues
  zumthorBlue: darkMode ? '#212529' : '#EBF4FF',
  malibuBlue: darkMode ? '#E67AEF' : '#5CA2FF',
  royalBlue: darkMode ? '#DC6BE5' : '#2F80ED',
  loadingBlue: darkMode ? '#e4f0ff' : '#e4f0ff',
  // purples
  wisteriaPurple: '#DC6BE5',
  // reds
  salmonRed: '#FF6871',
  // orange
  pizazzOrange: '#FF8F05',
  // yellows
  warningYellow: '#FFE270',
  // pink
  uniswapPink: '#DC6BE5',
  connectedGreen: '#27AE60',

<<<<<<< HEAD
=======
  //specific
  textHover: darkMode ? theme.uniswapPink : theme.doveGray,

>>>>>>> 4e834c4c
  // media queries
  mediaWidth: mediaWidthTemplates,
  // css snippets
  flexColumnNoWrap,
  flexRowNoWrap
})

export default function ThemeProvider({ children }) {
  const [darkMode] = useDarkModeManager()

  return <StyledComponentsThemeProvider theme={theme(darkMode)}>{children}</StyledComponentsThemeProvider>
}

export const GlobalStyle = createGlobalStyle`
  @import url('https://rsms.me/inter/inter.css');
  html { font-family: 'Inter', sans-serif; }
  @supports (font-variation-settings: normal) {
    html { font-family: 'Inter var', sans-serif; }
  }
  
  html,
  body {
    margin: 0;
    padding: 0;
    width: 100%;
    height: 100%;
    overflow: hidden;    
  }

  body > div {
    height: 100%;
    overflow: scroll;
    -webkit-overflow-scrolling: touch;
}

  html {
    font-size: 16px;
    font-variant: none;
    color: ${({ theme }) => theme.textColor};
    background-color: ${({ theme }) => theme.backgroundColor};
    transition: color 150ms ease-out, background-color 150ms ease-out;
    -webkit-font-smoothing: antialiased;
    -moz-osx-font-smoothing: grayscale;
    -webkit-tap-highlight-color: rgba(0, 0, 0, 0);
  }
`<|MERGE_RESOLUTION|>--- conflicted
+++ resolved
@@ -44,17 +44,6 @@
   placeholderGray: darkMode ? '#5F5F5F' : '#E1E1E1',
 
   // grays
-<<<<<<< HEAD
-  concreteGray: '#FAFAFA',
-  mercuryGray: '#E1E1E1',
-  silverGray: '#C4C4C4',
-  chaliceGray: '#AEAEAE',
-  doveGray: '#737373',
-  mineshaftGray: '#2B2B2B',
-  buttonOutlineGrey: '#f2f2f2',
-  //blacks
-  charcoalBlack: '#404040',
-=======
   concreteGray: darkMode ? '#292C2F' : '#FAFAFA',
   mercuryGray: darkMode ? '#333333' : '#E1E1E1',
   silverGray: darkMode ? '#737373' : '#C4C4C4',
@@ -65,7 +54,6 @@
   tokenRowHover: darkMode ? '#404040' : '#F2F2F2',
   //blacks
   charcoalBlack: darkMode ? '#F2F2F2' : '#404040',
->>>>>>> 4e834c4c
   // blues
   zumthorBlue: darkMode ? '#212529' : '#EBF4FF',
   malibuBlue: darkMode ? '#E67AEF' : '#5CA2FF',
@@ -83,12 +71,9 @@
   uniswapPink: '#DC6BE5',
   connectedGreen: '#27AE60',
 
-<<<<<<< HEAD
-=======
   //specific
   textHover: darkMode ? theme.uniswapPink : theme.doveGray,
 
->>>>>>> 4e834c4c
   // media queries
   mediaWidth: mediaWidthTemplates,
   // css snippets
