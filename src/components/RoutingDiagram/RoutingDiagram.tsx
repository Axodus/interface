import { Protocol } from '@uniswap/router-sdk'
import { Currency, Percent } from '@uniswap/sdk-core'
import { FeeAmount } from '@uniswap/v3-sdk'
import Badge from 'components/Badge'
import CurrencyLogo from 'components/CurrencyLogo'
import DoubleCurrencyLogo from 'components/DoubleLogo'
import Row, { AutoRow } from 'components/Row'
import { useTokenInfoFromActiveList } from 'hooks/useTokenInfoFromActiveList'
import { Box } from 'rebass'
import styled from 'styled-components/macro'
<<<<<<< HEAD
import { TYPE } from 'theme'
import { Z_INDEX } from 'theme'
=======
import { ThemedText } from 'theme'
>>>>>>> 38cf4f46

import { ReactComponent as DotLine } from '../../assets/svg/dot_line.svg'

export interface RoutingDiagramEntry {
  percent: Percent
  path: [Currency, Currency, FeeAmount][]
  protocol: Protocol
}

const Wrapper = styled(Box)`
  align-items: center;
  background-color: ${({ theme }) => theme.bg0};
  width: 430px;
`

const RouteContainerRow = styled(Row)`
  display: grid;
  grid-gap: 8px;
  grid-template-columns: 24px 1fr 24px;
`

const RouteRow = styled(Row)`
  align-items: center;
  display: flex;
  justify-content: center;
  padding: 0.1rem 0.5rem;
  position: relative;
`

const PoolBadge = styled(Badge)`
  display: flex;
  padding: 0.25rem 0.5rem;
`

const DottedLine = styled.div`
  display: flex;
  align-items: center;
  position: absolute;
  width: calc(100%);
  z-index: 1;
  opacity: 0.5;
`

const DotColor = styled(DotLine)`
  path {
    stroke: ${({ theme }) => theme.bg4};
  }
`

const OpaqueBadge = styled(Badge)`
  background-color: ${({ theme }) => theme.bg2};
  border-radius: 8px;
  display: grid;
  font-size: 12px;
  grid-gap: 4px;
  grid-auto-flow: column;
  justify-content: start;
  padding: 4px 6px 4px 4px;
  z-index: ${Z_INDEX.sticky};
`

const ProtocolBadge = styled(Badge)`
  background-color: ${({ theme }) => theme.bg3};
  border-radius: 4px;
  color: ${({ theme }) => theme.text2};
  font-size: 10px;
  padding: 2px 4px;
  z-index: ${Z_INDEX.sticky + 1};
`

const BadgeText = styled(TYPE.small)`
  word-break: normal;
`

export default function RoutingDiagram({
  currencyIn,
  currencyOut,
  routes,
}: {
  currencyIn: Currency
  currencyOut: Currency
  routes: RoutingDiagramEntry[]
}) {
  const tokenIn = useTokenInfoFromActiveList(currencyIn)
  const tokenOut = useTokenInfoFromActiveList(currencyOut)

  return (
    <Wrapper>
      {routes.map((entry, index) => (
        <RouteContainerRow key={index}>
          <CurrencyLogo currency={tokenIn} />
          <Route entry={entry} />
          <CurrencyLogo currency={tokenOut} />
        </RouteContainerRow>
      ))}
    </Wrapper>
  )
}

function Route({ entry: { percent, path, protocol } }: { entry: RoutingDiagramEntry }) {
  return (
    <RouteRow>
      <DottedLine>
        <DotColor />
      </DottedLine>
      <OpaqueBadge>
<<<<<<< HEAD
        <ProtocolBadge>
          <BadgeText fontSize={11}>{protocol.toUpperCase()}</BadgeText>
        </ProtocolBadge>
        <BadgeText fontSize={12} style={{ minWidth: 'auto' }}>
          {percent.toSignificant(2)}%
        </BadgeText>
=======
        <ThemedText.Small fontSize={12} style={{ wordBreak: 'normal' }}>
          {percent.toSignificant(2)}%
        </ThemedText.Small>
>>>>>>> 38cf4f46
      </OpaqueBadge>

      <AutoRow gap="1px" width="100%" style={{ justifyContent: 'space-evenly', zIndex: 2 }}>
        {path.map(([currency0, currency1, feeAmount], index) => (
          <Pool key={index} currency0={currency0} currency1={currency1} feeAmount={feeAmount} />
        ))}
      </AutoRow>
    </RouteRow>
  )
}

function Pool({ currency0, currency1, feeAmount }: { currency0: Currency; currency1: Currency; feeAmount: FeeAmount }) {
  const tokenInfo0 = useTokenInfoFromActiveList(currency0)
  const tokenInfo1 = useTokenInfoFromActiveList(currency1)

  return (
    <PoolBadge>
      <Box margin="0 5px 0 10px">
        <DoubleCurrencyLogo currency0={tokenInfo1} currency1={tokenInfo0} size={20} />
      </Box>
      <ThemedText.Small fontSize={12}>{feeAmount / 10000}%</ThemedText.Small>
    </PoolBadge>
  )
}<|MERGE_RESOLUTION|>--- conflicted
+++ resolved
@@ -8,12 +8,7 @@
 import { useTokenInfoFromActiveList } from 'hooks/useTokenInfoFromActiveList'
 import { Box } from 'rebass'
 import styled from 'styled-components/macro'
-<<<<<<< HEAD
-import { TYPE } from 'theme'
-import { Z_INDEX } from 'theme'
-=======
-import { ThemedText } from 'theme'
->>>>>>> 38cf4f46
+import { ThemedText, Z_INDEX } from 'theme'
 
 import { ReactComponent as DotLine } from '../../assets/svg/dot_line.svg'
 
@@ -84,7 +79,7 @@
   z-index: ${Z_INDEX.sticky + 1};
 `
 
-const BadgeText = styled(TYPE.small)`
+const BadgeText = styled(ThemedText.Small)`
   word-break: normal;
 `
 
@@ -120,18 +115,12 @@
         <DotColor />
       </DottedLine>
       <OpaqueBadge>
-<<<<<<< HEAD
         <ProtocolBadge>
           <BadgeText fontSize={11}>{protocol.toUpperCase()}</BadgeText>
         </ProtocolBadge>
         <BadgeText fontSize={12} style={{ minWidth: 'auto' }}>
           {percent.toSignificant(2)}%
         </BadgeText>
-=======
-        <ThemedText.Small fontSize={12} style={{ wordBreak: 'normal' }}>
-          {percent.toSignificant(2)}%
-        </ThemedText.Small>
->>>>>>> 38cf4f46
       </OpaqueBadge>
 
       <AutoRow gap="1px" width="100%" style={{ justifyContent: 'space-evenly', zIndex: 2 }}>
