// eslint-disable-next-line no-restricted-imports
import { t, Trans } from '@lingui/macro'
import { Currency, Token } from '@uniswap/sdk-core'
import useActiveWeb3React from 'hooks/useActiveWeb3React'
import useDebounce from 'hooks/useDebounce'
import { useOnClickOutside } from 'hooks/useOnClickOutside'
import useTheme from 'hooks/useTheme'
import useToggle from 'hooks/useToggle'
<<<<<<< HEAD
import { createTokenFilterFunction, tokenComparator, useSortedTokensByQuery } from 'lib/components/TokenSelect/utils'
=======
import { getTokenFilter } from 'lib/hooks/useTokenList/filtering'
import { tokenComparator, useSortTokensByQuery } from 'lib/hooks/useTokenList/sorting'
>>>>>>> dda30444
import { KeyboardEvent, RefObject, useCallback, useEffect, useMemo, useRef, useState } from 'react'
import { Edit } from 'react-feather'
import ReactGA from 'react-ga'
import AutoSizer from 'react-virtualized-auto-sizer'
import { FixedSizeList } from 'react-window'
import { Text } from 'rebass'
import { useAllTokenBalances } from 'state/wallet/hooks'
import styled from 'styled-components/macro'

import {
  useAllTokens,
  useIsUserAddedToken,
  useNativeCurrency,
  useSearchInactiveTokenLists,
  useToken,
} from '../../hooks/Tokens'
<<<<<<< HEAD
import { useActiveWeb3React } from '../../hooks/web3'
import { useAllTokenBalances } from '../../state/wallet/hooks'
=======
>>>>>>> e52c73526b6a11445570f0ba8615a65dd7a6d840
import { ButtonText, CloseIcon, IconWrapper, ThemedText } from '../../theme'
import { isAddress } from '../../utils'
import Column from '../Column'
import Row, { RowBetween, RowFixed } from '../Row'
import CommonBases from './CommonBases'
import CurrencyList from './CurrencyList'
import ImportRow from './ImportRow'
import { PaddedColumn, SearchInput, Separator } from './styleds'

const ContentWrapper = styled(Column)`
  width: 100%;
  flex: 1 1;
  position: relative;
`

const Footer = styled.div`
  width: 100%;
  border-radius: 20px;
  padding: 20px;
  border-top-left-radius: 0;
  border-top-right-radius: 0;
  background-color: ${({ theme }) => theme.bg1};
  border-top: 1px solid ${({ theme }) => theme.bg2};
`

interface CurrencySearchProps {
  isOpen: boolean
  onDismiss: () => void
  selectedCurrency?: Currency | null
  onCurrencySelect: (currency: Currency) => void
  otherSelectedCurrency?: Currency | null
  showCommonBases?: boolean
  showCurrencyAmount?: boolean
  disableNonToken?: boolean
  showManageView: () => void
  showImportView: () => void
  setImportToken: (token: Token) => void
}

export function CurrencySearch({
  selectedCurrency,
  onCurrencySelect,
  otherSelectedCurrency,
  showCommonBases,
  showCurrencyAmount,
  disableNonToken,
  onDismiss,
  isOpen,
  showManageView,
  showImportView,
  setImportToken,
}: CurrencySearchProps) {
  const { chainId } = useActiveWeb3React()
  const theme = useTheme()

  // refs for fixed size lists
  const fixedList = useRef<FixedSizeList>()

  const [searchQuery, setSearchQuery] = useState<string>('')
  const debouncedQuery = useDebounce(searchQuery, 200)

  const allTokens = useAllTokens()

  // if they input an address, use it
  const isAddressSearch = isAddress(debouncedQuery)

  const searchToken = useToken(debouncedQuery)

  const searchTokenIsAdded = useIsUserAddedToken(searchToken)

  useEffect(() => {
    if (isAddressSearch) {
      ReactGA.event({
        category: 'Currency Select',
        action: 'Search by address',
        label: isAddressSearch,
      })
    }
  }, [isAddressSearch])

<<<<<<< HEAD
  const filteredTokens: Token[] = useMemo(
    () => Object.values(allTokens).filter(createTokenFilterFunction(debouncedQuery)),
    [allTokens, debouncedQuery]
  )
=======
  const filteredTokens: Token[] = useMemo(() => {
    return Object.values(allTokens).filter(getTokenFilter(debouncedQuery))
  }, [allTokens, debouncedQuery])
>>>>>>> dda30444

  const balances = useAllTokenBalances()
  const sortedTokens: Token[] = useMemo(() => {
    return filteredTokens.sort(tokenComparator.bind(null, balances))
  }, [balances, filteredTokens])

  const filteredSortedTokens = useSortTokensByQuery(debouncedQuery, sortedTokens)

  const native = useNativeCurrency()

  const filteredSortedTokensWithETH: Currency[] = useMemo(() => {
    if (!native) return filteredSortedTokens

    const s = debouncedQuery.toLowerCase().trim()
    if (native.symbol?.toLowerCase()?.indexOf(s) !== -1) {
      return native ? [native, ...filteredSortedTokens] : filteredSortedTokens
    }
    return filteredSortedTokens
  }, [debouncedQuery, native, filteredSortedTokens])

  const handleCurrencySelect = useCallback(
    (currency: Currency) => {
      onCurrencySelect(currency)
      onDismiss()
    },
    [onDismiss, onCurrencySelect]
  )

  // clear the input on open
  useEffect(() => {
    if (isOpen) setSearchQuery('')
  }, [isOpen])

  // manage focus on modal show
  const inputRef = useRef<HTMLInputElement>()
  const handleInput = useCallback((event) => {
    const input = event.target.value
    const checksummedInput = isAddress(input)
    setSearchQuery(checksummedInput || input)
    fixedList.current?.scrollTo(0)
  }, [])

  const handleEnter = useCallback(
    (e: KeyboardEvent<HTMLInputElement>) => {
      if (e.key === 'Enter') {
        const s = debouncedQuery.toLowerCase().trim()
        if (s === native?.symbol?.toLowerCase()) {
          handleCurrencySelect(native)
        } else if (filteredSortedTokensWithETH.length > 0) {
          if (
            filteredSortedTokensWithETH[0].symbol?.toLowerCase() === debouncedQuery.trim().toLowerCase() ||
            filteredSortedTokensWithETH.length === 1
          ) {
            handleCurrencySelect(filteredSortedTokensWithETH[0])
          }
        }
      }
    },
    [debouncedQuery, native, filteredSortedTokensWithETH, handleCurrencySelect]
  )

  // menu ui
  const [open, toggle] = useToggle(false)
  const node = useRef<HTMLDivElement>()
  useOnClickOutside(node, open ? toggle : undefined)

  // if no results on main list, show option to expand into inactive
  const filteredInactiveTokens = useSearchInactiveTokenLists(
    filteredTokens.length === 0 || (debouncedQuery.length > 2 && !isAddressSearch) ? debouncedQuery : undefined
  )

  return (
    <ContentWrapper>
      <PaddedColumn gap="16px">
        <RowBetween>
          <Text fontWeight={500} fontSize={16}>
            <Trans>Select a token</Trans>
          </Text>
          <CloseIcon onClick={onDismiss} />
        </RowBetween>
        <Row>
          <SearchInput
            type="text"
            id="token-search-input"
            placeholder={t`Search name or paste address`}
            autoComplete="off"
            value={searchQuery}
            ref={inputRef as RefObject<HTMLInputElement>}
            onChange={handleInput}
            onKeyDown={handleEnter}
          />
        </Row>
        {showCommonBases && (
          <CommonBases chainId={chainId} onSelect={handleCurrencySelect} selectedCurrency={selectedCurrency} />
        )}
      </PaddedColumn>
      <Separator />
      {searchToken && !searchTokenIsAdded ? (
        <Column style={{ padding: '20px 0', height: '100%' }}>
          <ImportRow token={searchToken} showImportView={showImportView} setImportToken={setImportToken} />
        </Column>
      ) : filteredSortedTokens?.length > 0 || filteredInactiveTokens?.length > 0 ? (
        <div style={{ flex: '1' }}>
          <AutoSizer disableWidth>
            {({ height }) => (
              <CurrencyList
                height={height}
                currencies={disableNonToken ? filteredSortedTokens : filteredSortedTokensWithETH}
                otherListTokens={filteredInactiveTokens}
                onCurrencySelect={handleCurrencySelect}
                otherCurrency={otherSelectedCurrency}
                selectedCurrency={selectedCurrency}
                fixedListRef={fixedList}
                showImportView={showImportView}
                setImportToken={setImportToken}
                showCurrencyAmount={showCurrencyAmount}
              />
            )}
          </AutoSizer>
        </div>
      ) : (
        <Column style={{ padding: '20px', height: '100%' }}>
          <ThemedText.Main color={theme.text3} textAlign="center" mb="20px">
            <Trans>No results found.</Trans>
          </ThemedText.Main>
        </Column>
      )}
      <Footer>
        <Row justify="center">
          <ButtonText onClick={showManageView} color={theme.primary1} className="list-token-manage-button">
            <RowFixed>
              <IconWrapper size="16px" marginRight="6px" stroke={theme.primaryText1}>
                <Edit />
              </IconWrapper>
              <ThemedText.Main color={theme.primaryText1}>
                <Trans>Manage Token Lists</Trans>
              </ThemedText.Main>
            </RowFixed>
          </ButtonText>
        </Row>
      </Footer>
    </ContentWrapper>
  )
}<|MERGE_RESOLUTION|>--- conflicted
+++ resolved
@@ -6,12 +6,8 @@
 import { useOnClickOutside } from 'hooks/useOnClickOutside'
 import useTheme from 'hooks/useTheme'
 import useToggle from 'hooks/useToggle'
-<<<<<<< HEAD
-import { createTokenFilterFunction, tokenComparator, useSortedTokensByQuery } from 'lib/components/TokenSelect/utils'
-=======
 import { getTokenFilter } from 'lib/hooks/useTokenList/filtering'
 import { tokenComparator, useSortTokensByQuery } from 'lib/hooks/useTokenList/sorting'
->>>>>>> dda30444
 import { KeyboardEvent, RefObject, useCallback, useEffect, useMemo, useRef, useState } from 'react'
 import { Edit } from 'react-feather'
 import ReactGA from 'react-ga'
@@ -28,11 +24,6 @@
   useSearchInactiveTokenLists,
   useToken,
 } from '../../hooks/Tokens'
-<<<<<<< HEAD
-import { useActiveWeb3React } from '../../hooks/web3'
-import { useAllTokenBalances } from '../../state/wallet/hooks'
-=======
->>>>>>> e52c73526b6a11445570f0ba8615a65dd7a6d840
 import { ButtonText, CloseIcon, IconWrapper, ThemedText } from '../../theme'
 import { isAddress } from '../../utils'
 import Column from '../Column'
@@ -113,16 +104,9 @@
     }
   }, [isAddressSearch])
 
-<<<<<<< HEAD
-  const filteredTokens: Token[] = useMemo(
-    () => Object.values(allTokens).filter(createTokenFilterFunction(debouncedQuery)),
-    [allTokens, debouncedQuery]
-  )
-=======
   const filteredTokens: Token[] = useMemo(() => {
     return Object.values(allTokens).filter(getTokenFilter(debouncedQuery))
   }, [allTokens, debouncedQuery])
->>>>>>> dda30444
 
   const balances = useAllTokenBalances()
   const sortedTokens: Token[] = useMemo(() => {
